--- conflicted
+++ resolved
@@ -4,11 +4,8 @@
 package nomad
 
 import (
-<<<<<<< HEAD
+	"context"
 	"errors"
-=======
-	"context"
->>>>>>> f25480c9
 	"fmt"
 	"net/http"
 	"strings"
