<<<<<<< HEAD
## 0.10.2 (December 4, 2019)
=======
## 0.10.3 (Unreleased)

IMPROVEMENTS:

* scheduler: Removed penalty for allocation's previous node if the allocation did not fail. [[GH-6781](https://github.com/hashicorp/nomad/issues/6781)]

## 0.10.2 (Unreleased)
>>>>>>> 56519995

FEATURES:

 * **Nomad Monitor**: New `nomad monitor` command allows remotely following
   the logs of any Nomad Agent (clients or servers). See
   https://nomadproject.io/docs/commands/monitor.html
 * **Docker Container Cleanup**: Nomad will now automatically remove Docker
   containers for tasks leaked due to Nomad or Docker crashes or bugs.

IMPROVEMENTS:

 * agent: Added support for running under Windows Service Manager [[GH-6220](https://github.com/hashicorp/nomad/issues/6220)]
 * api: Added `StartedAt` field to `Node.DrainStrategy` [[GH-6698](https://github.com/hashicorp/nomad/issues/6698)]
 * api: Added JSON representation of rules to policy endpoint response [[GH-6017](https://github.com/hashicorp/nomad/pull/6017)]
 * api: Update policy endpoint to permit anonymous access [[GH-6021](https://github.com/hashicorp/nomad/issues/6021)]
 * build: Updated to Go 1.12.13 [[GH-6606](https://github.com/hashicorp/nomad/issues/6606)]
 * cli: Show full ID in node and alloc individual status views [[GH-6425](https://github.com/hashicorp/nomad/issues/6425)]
 * client: Enable setting tags on Consul Connect sidecar service [[GH-6448](https://github.com/hashicorp/nomad/issues/6448)]
 * client: Added support for downloading artifacts from Google Cloud Storage [[GH-6692](https://github.com/hashicorp/nomad/pull/6692)]
 * command: Added -tls-server-name flag [[GH-6370](https://github.com/hashicorp/nomad/issues/6370)]
 * command: Added `nomad monitor` command to stream logs at a specified level for debugging [[GH-6499](https://github.com/hashicorp/nomad/issues/6499)]
 * quota: Added support for network bandwidth quota limits in Nomad enterprise

BUG FIXES:

 * core: Ignore `server` config values if `server` is disabled [[GH-6047](https://github.com/hashicorp/nomad/issues/6047)]
 * core: Added `semver` constraint for strict Semver 2.0 version comparisons [[GH-6699](https://github.com/hashicorp/nomad/issues/6699)]
 * core: Fixed server panic caused by a plan evicting and preempting allocs on a node [[GH-6792](https://github.com/hashicorp/nomad/issues/6792)]
 * api: Return a 404 if endpoint not found instead of redirecting to /ui/ [[GH-6658](https://github.com/hashicorp/nomad/issues/6658)]
 * api: Decompress web socket response body if gzipped on error responses [[GH-6650](https://github.com/hashicorp/nomad/issues/6650)]
 * api: Fixed a bug where some FS/Allocation API endpoints didn't return error messages [[GH-6427](https://github.com/hashicorp/nomad/issues/6427)]
 * api: Return 40X status code for failing ACL requests, rather than 500 [[GH-6421](https://github.com/hashicorp/nomad/issues/6421)]
 * cli: Made scoring column orders consistent `nomad alloc status` [[GH-6609](https://github.com/hashicorp/nomad/issues/6609)]
 * cli: Fixed a bug where `nomad alloc exec` fails if stdout is being redirected and not a TTY [[GH-6684](https://github.com/hashicorp/nomad/issues/6684)]
 * cli: Fixed a bug where a cli user may fail to query FS/Allocation API endpoints if they lack `node:read` capability [[GH-6423](https://github.com/hashicorp/nomad/issues/6423)]
 * client: client: Return empty values when host stats fail [[GH-6349](https://github.com/hashicorp/nomad/issues/6349)]
 * client: Fixed a bug where a client may not restart dead internal processes upon client's restart on Windows [[GH-6426](https://github.com/hashicorp/nomad/issues/6426)]
 * drivers: Fixed a bug where client may panic if a restored task failed to shutdown cleanly [[GH-6763](https://github.com/hashicorp/nomad/issues/6763)]
 * driver/exec: Fixed a bug where exec tasks can spawn processes that live beyond task lifecycle [[GH-6722](https://github.com/hashicorp/nomad/issues/6722)]
 * driver/docker: Added mechanism for detecting running unexpectedly running docker containers [[GH-6325](https://github.com/hashicorp/nomad/issues/6325)]
 * nomad: Fixed registering multiple connect enabled services in the same task group [[GH-6646](https://github.com/hashicorp/nomad/issues/6646)]
 * scheduler: Changes to devices in resource stanza should cause rescheduling [[GH-6644](https://github.com/hashicorp/nomad/issues/6644)]
 * scheduler: Fixed a bug that allowed inplace updates after affinity or spread were changed [[GH-6703](https://github.com/hashicorp/nomad/issues/6703)]
 * vault: Allow overriding implicit Vault version constraint [[GH-6687](https://github.com/hashicorp/nomad/issues/6687)]
 * vault: Supported Vault auth role's new fields, `token_period` and `token_explicit_max_ttl` [[GH-6574](https://github.com/hashicorp/nomad/issues/6574)], [[GH-6580](https://github.com/hashicorp/nomad/issues/6580)]

## 0.10.1 (November 4, 2019)

BUG FIXES:

 * core: Fixed server panic when upgrading from 0.8 -> 0.10 and performing an
   inplace update of an allocation. [[GH-6541](https://github.com/hashicorp/nomad/issues/6541)]
 * api: Fixed panic when submitting Connect-enabled job without using a bridge
   network [[GH-6575](https://github.com/hashicorp/nomad/issues/6575)]
 * client: Fixed client panic when upgrading from 0.8 -> 0.10 and performing an
   inplace update of an allocation. [[GH-6605](https://github.com/hashicorp/nomad/issues/6605)]

## 0.10.0 (October 22, 2019)

FEATURES:
 * **Consul Connect**: Nomad may now register Consul Connect services and
   manages an Envoy proxy sidecar to provide secured service-to-service
   communication.
 * **Network Namespaces**: Task Groups may now define a shared network
   namespace. Each allocation will receive its own network namespace and
   loopback interface. Ports may be forwarded from the host into the network
   namespace.
 * **Host Volumes**: Nomad expanded support of stateful workloads through locally mounted storage volumes.
 * **UI Allocation File Explorer**: Nomad UI enhanced operability with a visual file system explorer for allocations.

IMPROVEMENTS:
 * core: Added rolling deployments for service jobs by default and max_parallel=0 disables deployments [[GH-6191](https://github.com/hashicorp/nomad/pull/6100)]
 * agent: Allowed the job GC interval to be configured [[GH-5978](https://github.com/hashicorp/nomad/issues/5978)]
 * agent: Added `log_level` to be reloaded on SIGHUP [[GH-5996](https://github.com/hashicorp/nomad/pull/5996)]
 * api: Added follow parameter to file streaming endpoint to support older browsers [[GH-6049](https://github.com/hashicorp/nomad/issues/6049)]
 * client: Upgraded `go-getter` to support GCP links [[GH-6215](https://github.com/hashicorp/nomad/pull/6215)]
 * client: Remove consul service stanza from `job init --short` jobspec [[GH-6179](https://github.com/hashicorp/nomad/issues/6179)]
 * drivers: Exposed namespace as `NOMAD_NAMESPACE` environment variable in running tasks [[GH-6192](https://github.com/hashicorp/nomad/pull/6192)]
 * metrics: Added job status (pending, running, dead) metrics [[GH-6003](https://github.com/hashicorp/nomad/issues/6003)]
 * metrics: Added status and scheduling ability to client metrics [[GH-6130](https://github.com/hashicorp/nomad/issues/6130)]
 * server: Added an option to configure job GC interval [[GH-5978](https://github.com/hashicorp/nomad/issues/5978)]
 * ui: Added allocation filesystem explorer [[GH-5871](https://github.com/hashicorp/nomad/pull/5871)]
 * ui: Added creation time to evaluations table [[GH-6050](https://github.com/hashicorp/nomad/pull/6050)]

BUG FIXES:

 * cli: Fixed `nomad run ...` on Windows so it works with unprivileged accounts [[GH-6009](https://github.com/hashicorp/nomad/issues/6009)]
 * client: Fixed a bug in client fingerprinting on 32-bit nodes [[GH-6239](https://github.com/hashicorp/nomad/issues/6239)]
 * client: Fixed a bug where completed allocations may re-run after client restart [[GH-6216](https://github.com/hashicorp/nomad/issues/6216)]
 * client: Fixed failure to start if another client is already running with the same data directory [[GH-6348](https://github.com/hashicorp/nomad/pull/6348)]
 * devices: Fixed a bug causing CPU usage spike when a device is detected [[GH-6201](https://github.com/hashicorp/nomad/issues/6201)]
 * drivers: Allowd user-defined environment variable keys to contain dashes [[GH-6080](https://github.com/hashicorp/nomad/issues/6080)]
 * driver/docker: Set gc image_delay default to 3 minutes [[GH-6078](https://github.com/hashicorp/nomad/pull/6078)]
 * driver/docker: Improved docker driver handling of container creation or starting failures [[GH-6326](https://github.com/hashicorp/nomad/issues/6326)], [[GH-6346](https://github.com/hashicorp/nomad/issues/6346)]
 * ui: Fixed a bug where the allocation log viewer would render HTML or hide content that matched XML syntax [[GH-6048](https://github.com/hashicorp/nomad/issues/6048)]
 * ui: Fixed a bug where allocation log viewer doesn't show all content in Firefox [[GH-6466](https://github.com/hashicorp/nomad/issues/6466)]
 * ui: Fixed navigation via clicking recent allocation row [[GH-6087](https://github.com/hashicorp/nomad/pull/6087)]
 * ui: Fixed a bug where the allocation log viewer would render HTML or hide content that matched XML syntax [[GH-6048](https://github.com/hashicorp/nomad/issues/6048)]
 * ui: Fixed a bug where allocation log viewer doesn't show all content in Firefox [[GH-6466](https://github.com/hashicorp/nomad/issues/6466)]

## 0.9.6 (October 7, 2019)

SECURITY:

 * core: Redacted replication token in agent/self API endpoint.  The replication token is a management token that can be used for further privilege escalation. CVE-2019-12741 [[GH-6430](https://github.com/hashicorp/nomad/issues/6430)]
 * core: Fixed a bug where a user may start raw_exec task on clients despite driver being disabled. CVE-2019-15928 [[GH-6227](https://github.com/hashicorp/nomad/issues/6227)] [[GH-6431](https://github.com/hashicorp/nomad/issues/6431)]
 * enterprise/acl: Fix ACL access checks in Nomad Enterprise where users may query allocation information and perform lifecycle actions in namespaces they are not authorized to. CVE-2019-16742 [[GH-6432](https://github.com/hashicorp/nomad/issues/6432)]

IMPROVEMENTS:

 * client: Reduced memory footprint of nomad logging and executor processes [[GH-6341](https://github.com/hashicorp/nomad/issues/6341)]

BUG FIXES:

 * core: Fixed a bug where scheduler may schedule an allocation on a node without required drivers [[GH-6227](https://github.com/hashicorp/nomad/issues/6227)]
 * client: Fixed a bug where completed allocations may re-run after client restart [[GH-6216](https://github.com/hashicorp/nomad/issues/6216)] [[GH-6207](https://github.com/hashicorp/nomad/issues/6207)]
 * client: Fixed a panic that may occur when an `nomad alloc exec` is initiated while process is terminating [[GH-6065](https://github.com/hashicorp/nomad/issues/6065)]
 * devices: Fixed a bug causing CPU usage spike when a device is detected [[GH-6201](https://github.com/hashicorp/nomad/issues/6201)]
 * drivers: Fixed port mapping for docker and qemu drivers [[GH-6251](https://github.com/hashicorp/nomad/pull/6251)]
 * drivers/docker: Fixed a case where a `nomad alloc exec` would never time out [[GH-6144](https://github.com/hashicorp/nomad/pull/6144)]
 * ui: Fixed a bug where allocation log viewer doesn't show all content. [[GH-6048](https://github.com/hashicorp/nomad/issues/6048)]

## 0.9.5 (21 August 2019)

SECURITY:

 * client/template: Fix security vulnerabilities associated with task template rendering (CVE-2019-14802), introduced in Nomad 0.5.0 [[GH-6055](https://github.com/hashicorp/nomad/issues/6055)] [[GH-6075](https://github.com/hashicorp/nomad/issues/6075)]
 * client/artifact: Fix a privilege escalation in the `exec` driver exploitable by artifacts with setuid permissions (CVE-2019-14803) [[GH-6176](https://github.com/hashicorp/nomad/issues/6176)]

__BACKWARDS INCOMPATIBILITIES:__

 * client/template: When rendering a task template, only task environment variables are included by default. [[GH-6055](https://github.com/hashicorp/nomad/issues/6055)]
 * client/template: When rendering a task template, the `plugin` function is no longer permitted by default and will raise an error. [[GH-6075](https://github.com/hashicorp/nomad/issues/6075)]
 * client/template: When rendering a task template, path parameters for the `file` function will be restricted to the task directory by default. Relative paths or symlinks that point outside the task directory will raise an error. [[GH-6075](https://github.com/hashicorp/nomad/issues/6075)]

IMPROVEMENTS:
 * core: Added create and modify timestamps to evaluations [[GH-5881](https://github.com/hashicorp/nomad/pull/5881)]

BUG FIXES:
 * api: Fixed job region to default to client node region if none provided [[GH-6064](https://github.com/hashicorp/nomad/pull/6064)]
 * ui: Fixed links containing IPv6 addresses to include required square brackets [[GH-6007](https://github.com/hashicorp/nomad/pull/6007)]
 * vault: Fix deadlock when reloading server Vault configuration [[GH-6082](https://github.com/hashicorp/nomad/issues/6082)]

## 0.9.4 (July 30, 2019)

IMPROVEMENTS:
 * api: Inferred content type of file in alloc filesystem stat endpoint [[GH-5907](https://github.com/hashicorp/nomad/issues/5907)]
 * api: Used region from job hcl when not provided as query parameter in job registration and plan endpoints [[GH-5664](https://github.com/hashicorp/nomad/pull/5664)]
 * core: Deregister nodes in batches rather than one at a time [[GH-5784](https://github.com/hashicorp/nomad/pull/5784)]
 * core: Removed deprecated upgrade path code pertaining to older versions of Nomad [[GH-5894](https://github.com/hashicorp/nomad/issues/5894)]
 * core: System jobs that fail because of resource availability are retried when resources are freed [[GH-5900](https://github.com/hashicorp/nomad/pull/5900)]
 * core: Support reloading log level in agent via SIGHUP [[GH-5996](https://github.com/hashicorp/nomad/issues/5996)]
 * client: Improved task event display message to include kill time out [[GH-5943](https://github.com/hashicorp/nomad/issues/5943)]
 * client: Removed extraneous information to improve formatting for hcl parsing error messages [[GH-5972](https://github.com/hashicorp/nomad/pull/5972)]
 * driver/docker: Added logging defaults to use json-file log driver with log rotation [[GH-5846](https://github.com/hashicorp/nomad/pull/5846)]
 * metrics: Added namespace label as appropriate to metrics [[GH-5847](https://github.com/hashicorp/nomad/issues/5847)]
 * ui: Added page titles [[GH-5924](https://github.com/hashicorp/nomad/pull/5924)]
 * ui: Added buttons to copy client and allocation UUIDs [[GH-5926](https://github.com/hashicorp/nomad/pull/5926)]
 * ui: Moved client status, draining, and eligibility fields into single state column [[GH-5789](https://github.com/hashicorp/nomad/pull/5789)]

BUG FIXES:

 * core: Ensure plans are evaluated against a new enough snapshot index [[GH-5791](https://github.com/hashicorp/nomad/issues/5791)]
 * core: Handle error case when attempting to stop a non-existent allocation [[GH-5865](https://github.com/hashicorp/nomad/issues/5865)]
 * core: Improved job spec parsing error messages for variable interpolation failures [[GH-5844](https://github.com/hashicorp/nomad/issues/5844)]
 * core: Fixed a bug where nomad log and exec requests may time out or fail in tls enabled clusters [[GH-5954](https://github.com/hashicorp/nomad/issues/5954)].
 * client: Fixed a bug where consul service health checks may flap on client restart [[GH-5837](https://github.com/hashicorp/nomad/issues/5837)]
 * client: Fixed a bug where too many check-based restarts would deadlock the client [[GH-5975](https://github.com/hashicorp/nomad/issues/5975)]
 * client: Fixed a bug where successfully completed tasks may restart on client restart [[GH-5890](https://github.com/hashicorp/nomad/issues/5890)]
 * client: Fixed a bug where stats of external driver plugins aren't collected on plugin restart [[GH-5948](https://github.com/hashicorp/nomad/issues/5948)]
 * client: Fixed an issue where an alloc remains in pending state if nomad fails to create alloc directory [[GH-5905](https://github.com/hashicorp/nomad/issues/5905)]
 * client: Fixed an issue where client may kill running allocs if the client and the leader are restarting simultaneously [[GH-5906](//github.com/hashicorp/nomad/issues/5906)]
 * client: Fixed regression that prevented registering multiple services with the same name but different ports in Consul correctly [[GH-5829](https://github.com/hashicorp/nomad/issues/5829)]
 * client: Fixed a race condition when performing local task restarts that would result in incorrect task not found errors on Windows [[GH-5899](https://github.com/hashicorp/nomad/pull/5889)]
 * client: Reduce CPU usage on clients running many tasks on Linux [[GH-5951](https://github.com/hashicorp/nomad/pull/5951)]
 * client: Updated consul-template dependency to address issue with anonymous requests [[GH-5976](https://github.com/hashicorp/nomad/issues/5976)]
 * driver: Fixed an issue preventing local task restarts on Windows [[GH-5864](https://github.com/hashicorp/nomad/pull/5864)]
 * driver: Fixed an issue preventing external driver plugins from launching executor process [[GH-5726](https://github.com/hashicorp/nomad/issues/5726)]
 * driver/docker: Fixed a bug mounting relative paths on Windows [[GH-5811](https://github.com/hashicorp/nomad/issues/5811)]
 * driver/exec: Upgraded libcontainer dependency to avoid zombie `runc:[1:CHILD]]` processes [[GH-5851](https://github.com/hashicorp/nomad/issues/5851)]
 * metrics: Added metrics for raft and state store indexes. [[GH-5841](https://github.com/hashicorp/nomad/issues/5841)]
 * metrics: Upgrade prometheus client to avoid label conflicts [[GH-5850](https://github.com/hashicorp/nomad/issues/5850)]
 * ui: Fixed ability to click sort arrow to change sort direction [[GH-5833](https://github.com/hashicorp/nomad/pull/5833)]

## 0.9.3 (June 12, 2019)

BUG FIXES:

 * core: Fixed a panic that occurs if a job is updated with new task groups [[GH-5805](https://github.com/hashicorp/nomad/issues/5805)]
 * core: Update node's `StatusUpdatedAt` when node drain or eligibility changes [[GH-5746](https://github.com/hashicorp/nomad/issues/5746)]
 * core: Fixed a panic that may occur when preempting jobs for network resources [[GH-5794](https://github.com/hashicorp/nomad/issues/5794)]
 * core: Fixed a config parsing issue when client metadata contains a boolean value [[GH-5802](https://github.com/hashicorp/nomad/issues/5802)]
 * core: Fixed a config parsing issue where consul, vault, and autopilot stanzas break when using a config directory [[GH-5817](https://github.com/hashicorp/nomad/issues/5817)]
 * api: Allow sumitting alloc restart requests with an empty body [[GH-5823](https://github.com/hashicorp/nomad/pull/5823)]
 * client: Fixed an issue where task restart attempts is not honored properly [[GH-5737](https://github.com/hashicorp/nomad/issues/5737)]
 * client: Fixed a panic that occurs when a 0.9.2 client is running with 0.8 nomad servers [[GH-5812](https://github.com/hashicorp/nomad/issues/5812)]
 * client: Fixed an issue with cleaning up consul service registration entries when tasks fail to start. [[GH-5821](https://github.com/hashicorp/nomad/pull/5821)]

## 0.9.2 (June 5, 2019)

SECURITY:

 * driver/exec: Fix privilege escalation issue introduced in Nomad 0.9.0.  In
   Nomad 0.9.0 and 0.9.1, exec tasks by default run as `nobody` but with
   elevated capabilities, allowing tasks to perform privileged linux operations
   and potentially escalate permissions. (CVE-2019-12618)
   [[GH-5728](https://github.com/hashicorp/nomad/pull/5728)]

__BACKWARDS INCOMPATIBILITIES:__

 * api: The `api` package removed `Config.SetTimeout` and `Config.ConfigureTLS` functions, intended
   to be used internally only. [[GH-5275](https://github.com/hashicorp/nomad/pull/5275)]
 * api: The [job deployments](https://www.nomadproject.io/api/jobs.html#list-job-deployments) endpoint
   now filters out deployments associated with older instances of the job. This can happen if jobs are
   purged and recreated with the same id. To get all deployments irrespective of creation time, add
   `all=true`. The `nomad job deployment`CLI also defaults to doing this filtering. [[GH-5702](https://github.com/hashicorp/nomad/issues/5702)]
 * client: The format of service IDs in Consul has changed. If you rely upon
   Nomad's service IDs (*not* service names; those are stable), you will need
   to update your code.  [[GH-5536](https://github.com/hashicorp/nomad/pull/5536)]
 * client: The format of check IDs in Consul has changed. If you rely upon
   Nomad's check IDs you will need to update your code.  [[GH-5536](https://github.com/hashicorp/nomad/pull/5536)]
 * client: On startup a client will reattach to running tasks as before but
   will not restart exited tasks. Exited tasks will be restarted only after the
   client has reestablished communication with servers. System jobs will always
   be restarted. [[GH-5669](https://github.com/hashicorp/nomad/pull/5669)]

FEATURES:

 * core: Add `nomad alloc stop` command to reschedule allocs [[GH-5512](https://github.com/hashicorp/nomad/pull/5512)]
 * core: Add `nomad alloc signal` command to signal allocs and tasks [[GH-5515](https://github.com/hashicorp/nomad/pull/5515)]
 * core: Add `nomad alloc restart` command to restart allocs and tasks [[GH-5502](https://github.com/hashicorp/nomad/pull/5502)]
 * code: Add `nomad alloc exec` command for debugging and running commands in a alloc [[GH-5632](https://github.com/hashicorp/nomad/pull/5632)]
 * core/enterprise: Preemption capabilities for batch and service jobs
 * ui: Preemption reporting everywhere where allocations are shown and as part of the plan step of job submit [[GH-5594](https://github.com/hashicorp/nomad/issues/5594)]
 * ui: Ability to search clients list by class, status, datacenter, or eligibility flags [[GH-5318](https://github.com/hashicorp/nomad/issues/5318)]
 * ui: Ability to search jobs list by type, status, datacenter, or prefix [[GH-5236](https://github.com/hashicorp/nomad/issues/5236)]
 * ui: Ability to stop and restart allocations [[GH-5734](https://github.com/hashicorp/nomad/issues/5734)]
 * ui: Ability to restart tasks [[GH-5734](https://github.com/hashicorp/nomad/issues/5734)]
 * vault: Add initial support for Vault namespaces [[GH-5520](https://github.com/hashicorp/nomad/pull/5520)]

IMPROVEMENTS:

 * core: Add `-verbose` flag to `nomad status` wrapper command [[GH-5516](https://github.com/hashicorp/nomad/pull/5516)]
 * core: Add ability to filter job deployments by most recent version of job [[GH-5702](https://github.com/hashicorp/nomad/issues/5702)]
 * core: Add node name to output of `nomad node status` command in verbose mode [[GH-5224](https://github.com/hashicorp/nomad/pull/5224)]
 * core: Reduce the size of the raft transaction for plans by only sending fields updated by the plan applier [[GH-5602](https://github.com/hashicorp/nomad/pull/5602)]
 * core: Add job update `auto_promote` flag, which causes deployments to promote themselves when all canaries become healthy [[GH-5719](https://github.com/hashicorp/nomad/pull/5719)]
 * api: Support configuring `http.Client` used by golang `api` package [[GH-5275](https://github.com/hashicorp/nomad/pull/5275)]
 * api: Add preemption related fields to API results that return an allocation list. [[GH-5580](https://github.com/hashicorp/nomad/pull/5580)]
 * api: Add additional config options to scheduler configuration endpoint to disable preemption [[GH-5628](https://github.com/hashicorp/nomad/issues/5628)]
 * cli: Add acl token list command [[GH-5557](https://github.com/hashicorp/nomad/issues/5557)]
 * client: Reduce unnecessary lost nodes on server failure [[GH-5654](https://github.com/hashicorp/nomad/issues/5654)]
 * client: Canary Promotion no longer causes services registered in Consul to become unhealthy [[GH-4566](https://github.com/hashicorp/nomad/issues/4566)]
 * client: Allow use of maintenance mode and externally registered checks against Nomad-registered consul services [[GH-4537](https://github.com/hashicorp/nomad/issues/4537)]
 * driver/exec: Fixed an issue causing large memory consumption for light processes [[GH-5437](https://github.com/hashicorp/nomad/pull/5437)]
 * telemetry: Add `client.allocs.memory.allocated` metric to expose allocated task memory in bytes. [[GH-5492](https://github.com/hashicorp/nomad/issues/5492)]
 * ui: Colored log support [[GH-5620](https://github.com/hashicorp/nomad/issues/5620)]
 * ui: Upgraded from Ember 2.18 to 3.4 [[GH-5544](https://github.com/hashicorp/nomad/issues/5544)]
 * ui: Replace XHR cancellation by URL with XHR cancellation by token [[GH-5721](https://github.com/hashicorp/nomad/issues/5721)]

BUG FIXES:

 * core: Fixed accounting of allocated resources in metrics. [[GH-5637](https://github.com/hashicorp/nomad/issues/5637)]
 * core: Fixed disaster recovering with raft 3 protocol peers.json [[GH-5629](https://github.com/hashicorp/nomad/issues/5629)], [[GH-5651](https://github.com/hashicorp/nomad/issues/5651)]
 * core: Fixed a panic that may occur when preempting service jobs [[GH-5545](https://github.com/hashicorp/nomad/issues/5545)]
 * core: Fixed an edge case that caused division by zero when computing spread score [[GH-5713](https://github.com/hashicorp/nomad/issues/5713)]
 * core: Change configuration parsing to use the HCL library's decode, improving JSON support [[GH-1290](https://github.com/hashicorp/nomad/issues/1290)]
 * core: Fix a case where non-leader servers would have an ever growing number of waiting evaluations [[GH-5699](https://github.com/hashicorp/nomad/pull/5699)]
 * cli: Fix output and exit status for system jobs with constraints [[GH-2381](https://github.com/hashicorp/nomad/issues/2381)] and [[GH-5169](https://github.com/hashicorp/nomad/issues/5169)]
 * client: Fix network fingerprinting to honor manual configuration [[GH-2619](https://github.com/hashicorp/nomad/issues/2619)]
 * client: Job validation now checks that the datacenter field does not contain empty strings [[GH-5665](https://github.com/hashicorp/nomad/pull/5665)]
 * client: Fix network port mapping  related environment variables when running with Nomad 0.8 servers [[GH-5587](https://github.com/hashicorp/nomad/issues/5587)]
 * client: Fix issue with terminal state deployments being modified when allocation subsequently fails [[GH-5645](https://github.com/hashicorp/nomad/issues/5645)]
 * driver/docker: Fix regression around image GC [[GH-5768](https://github.com/hashicorp/nomad/issues/5768)]
 * metrics: Fixed stale metrics [[GH-5540](https://github.com/hashicorp/nomad/issues/5540)]
 * vault: Fix renewal time to be 1/2 lease duration with jitter [[GH-5479](https://github.com/hashicorp/nomad/issues/5479)]

## 0.9.1 (April 29, 2019)

BUG FIXES:

* core: Fix bug with incorrect metrics on pending allocations [[GH-5541](https://github.com/hashicorp/nomad/pull/5541)]
* client: Fix issue with recovering from logmon failures [[GH-5577](https://github.com/hashicorp/nomad/pull/5577)], [[GH-5616](https://github.com/hashicorp/nomad/pull/5616)]
* client: Fix deadlock on client startup after reboot [[GH-5568](https://github.com/hashicorp/nomad/pull/5568)]
* client: Fix issue with node registration where newly registered nodes would not run system jobs [[GH-5585](https://github.com/hashicorp/nomad/pull/5585)]
* driver/docker: Fix regression around volume handling [[GH-5572](https://github.com/hashicorp/nomad/pull/5572)]
* driver/docker: Fix regression in which logs aren't collected for docker container with `tty` set to true [[GH-5609](https://github.com/hashicorp/nomad/pull/5609)]
* driver/exec: Fix an issue where raw_exec and exec processes are leaked when nomad agent is restarted [[GH-5598](https://github.com/hashicorp/nomad/pull/5598)]

## 0.9.0 (April 9, 2019)

__BACKWARDS INCOMPATIBILITIES:__

 * core: Drop support for CentOS/RHEL 6. glibc >= 2.14 is required.
 * core: Switch to structured logging using
   [go-hclog](https://github.com/hashicorp/go-hclog). If you have tooling that
   parses Nomad's logs, the format of logs has changed and your tools may need
   updating.
 * core: IOPS as a resource is now deprecated
   [[GH-4970](https://github.com/hashicorp/nomad/issues/4970)]. Nomad continues
   to parse IOPS in jobs to allow job authors time to remove iops from their
   jobs.
 * core: Allow the != constraint to match against keys that do not exist [[GH-4875](https://github.com/hashicorp/nomad/pull/4875)]
 * client: Task config validation is more strict in 0.9. For example unknown
   parameters in stanzas under the task config were ignored in previous
   versions but in 0.9 this will cause a task failure.
 * client: Task config interpolation requires names to be valid identifiers
   (`node.region` or `NOMAD_DC`). Interpolating other variables requires a new
   indexing syntax: `env[".invalid.identifier."]`. [[GH-4843](https://github.com/hashicorp/nomad/issues/4843)]
 * client: Node metadata variables must have valid identifiers, whether
   specified in the config file (`client.meta` stanza) or on the command line
   (`-meta`). [[GH-5158](https://github.com/hashicorp/nomad/pull/5158)]
 * driver/lxc: The LXC driver is no longer packaged with Nomad and is instead
   distributed separately as a driver plugin. Further, the LXC driver codebase
   is now in a separate
   [repository](https://github.com/hashicorp/nomad-driver-lxc). If you are using
   LXC, please follow the 0.9.0 upgrade guide as you will have to install the
   LXC driver before conducting an in-place upgrade to Nomad 0.9.0 [[GH-5162](https://github.com/hashicorp/nomad/issues/5162)]

FEATURES:

 * **Affinities and Spread**: Jobs may now specify affinities towards certain
   node attributes. Affinities act as soft constraints, and inform the
   scheduler that the job has a preference for certain node properties. The new
   spread stanza informs the scheduler that allocations should be spread across a
   specific property such as datacenter or availability zone. This is useful to
   increase failure tolerance of critical applications.
 * **System Job Preemption**: System jobs may now preempt lower priority
   allocations. The ability to place system jobs on all targeted nodes is
   critical since system jobs often run applications that provide services for
   all allocations on the node.
 * **Driver Plugins**: Nomad now supports task drivers as plugins. Driver
   plugins operate the same as built-in drivers and can be developed and
   distributed independently from Nomad.
 * **Device Plugins**: Nomad now supports scheduling and mounting devices via
   device plugins. Device plugins expose hardware devices such as GPUs to Nomad
   and instruct the client on how to make them available to tasks. Device
   plugins can expose the health of devices, the devices attributes, and device
   usage statistics. Device plugins can be developed and distributed
   independently from Nomad.
 * **Nvidia GPU Device Plugin**: Nomad builds-in a Nvidia GPU device plugin to
   add out-of-the-box support for scheduling Nvidia GPUs.
 * **Client Refactor**: Major focus has been put in this release to refactor the
   Nomad Client codebase. The goal of the refactor has been to make the
   codebase more modular to increase developer velocity and testability.
 * **Mobile UI Views:** The side-bar navigation, breadcrumbs, and various other page
   elements are now responsively resized and repositioned based on your browser size.
 * **Job Authoring from the UI:** It is now possible to plan and submit new jobs, edit
   existing jobs, stop and start jobs, and promote canaries all from the UI.
 * **Improved Stat Tracking in UI:** The client detail, allocation detail, and task
   detail pages now have line charts that plot CPU and Memory usage changes over time.
 * **Structured Logging**: Nomad now uses structured logging with the ability to
   output logs in a JSON format.

IMPROVEMENTS:

 * core: Added advertise address to client node meta data [[GH-4390](https://github.com/hashicorp/nomad/issues/4390)]
 * core: Added support for specifying node affinities. Affinities allow job operators to specify weighted placement preferences according to different node attributes [[GH-4512](https://github.com/hashicorp/nomad/issues/4512)]
 * core: Added support for spreading allocations across a specific attribute. Operators can specify spread target percentages across failure domains such as datacenter or rack [[GH-4512](https://github.com/hashicorp/nomad/issues/4512)]
 * core: Added preemption support for system jobs. System jobs can now preempt other jobs of lower priority. See [preemption](https://www.nomadproject.io/docs/internals/scheduling/preemption.html) for more details. [[GH-4794](https://github.com/hashicorp/nomad/pull/4794)]
 * acls: Allow support for using globs in namespace definitions [[GH-4982](https://github.com/hashicorp/nomad/pull/4982)]
 * agent: Support JSON log output [[GH-5173](https://github.com/hashicorp/nomad/issues/5173)]
 * api: Reduced api package dependencies [[GH-5213](https://github.com/hashicorp/nomad/pull/5213)]
 * client: Extend timeout to 60 seconds for Windows CPU fingerprinting [[GH-4441](https://github.com/hashicorp/nomad/pull/4441)]
 * client: Refactor client to support plugins and improve state handling [[GH-4792](https://github.com/hashicorp/nomad/pull/4792)]
 * client: Updated consul-template library to pick up recent fixes and improvements[[GH-4885](https://github.com/hashicorp/nomad/pull/4885)]
 * client: When retrying a failed artifact, do not download any successfully downloaded artifacts again [[GH-5322](https://github.com/hashicorp/nomad/issues/5322)]
 * client: Added service metadata tag that enables the Consul UI to show a Nomad icon for services registered by Nomad [[GH-4889](https://github.com/hashicorp/nomad/issues/4889)]
 * cli: Added support for coloured output on Windows [[GH-5342](https://github.com/hashicorp/nomad/pull/5342)]
 * driver/docker: Rename Logging `type` to `driver` [[GH-5372](https://github.com/hashicorp/nomad/pull/5372)]
 * driver/docker: Support logs when using Docker for Mac [[GH-4758](https://github.com/hashicorp/nomad/issues/4758)]
 * driver/docker: Added support for specifying `storage_opt` in the Docker driver [[GH-4908](https://github.com/hashicorp/nomad/pull/4908)]
 * driver/docker: Added support for specifying `cpu_cfs_period` in the Docker driver [[GH-4462](https://github.com/hashicorp/nomad/pull/4462)]
 * driver/docker: Added support for setting bind and tmpfs mounts in the Docker driver [[GH-4924](https://github.com/hashicorp/nomad/pull/4924)]
 * driver/docker: Report container images with user friendly name rather than underlying image ID [[GH-4926](https://github.com/hashicorp/nomad/pull/4926)]
 * driver/docker: Add support for collecting stats on Windows [[GH-5355](https://github.com/hashicorp/nomad/pull/5355)]
   drivers/docker: Report docker driver as undetected before first connecting to the docker daemon [[GH-5362](https://github.com/hashicorp/nomad/pull/5362)]
 * drivers: Added total memory usage to task resource metrics [[GH-5190](https://github.com/hashicorp/nomad/pull/5190)]
 * server/rpc: Reduce logging when undergoing temporary network errors such as hitting file descriptor limits [[GH-4974](https://github.com/hashicorp/nomad/issues/4974)]
 * server/vault: Tweaked logs to better identify vault connection errors [[GH-5228](https://github.com/hashicorp/nomad/pull/5228)]
 * server/vault: Added Vault token expiry info in `nomad status` CLI, and some improvements to token refresh process [[GH-4817](https://github.com/hashicorp/nomad/pull/4817)]
 * telemetry: All client metrics include a new `node_class` tag [[GH-3882](https://github.com/hashicorp/nomad/issues/3882)]
 * telemetry: Added new tags with value of child job id and parent job id for parameterized and periodic jobs [[GH-4392](https://github.com/hashicorp/nomad/issues/4392)]
 * ui: Improved JSON editor [[GH-4541](https://github.com/hashicorp/nomad/issues/4541)]
 * ui: Mobile friendly views [[GH-4536](https://github.com/hashicorp/nomad/issues/4536)]
 * ui: Filled out the styleguide [[GH-4468](https://github.com/hashicorp/nomad/issues/4468)]
 * ui: Support switching regions [[GH-4572](https://github.com/hashicorp/nomad/issues/4572)]
 * ui: Canaries can now be promoted from the UI [[GH-4616](https://github.com/hashicorp/nomad/issues/4616)]
 * ui: Stopped jobs can be restarted from the UI [[GH-4615](https://github.com/hashicorp/nomad/issues/4615)]
 * ui: Support widescreen format in alloc logs view [[GH-5400](https://github.com/hashicorp/nomad/pull/5400)]
 * ui: Gracefully handle errors from the stats end points [[GH-4833](https://github.com/hashicorp/nomad/issues/4833)]
 * ui: Added links to Jobs and Clients from the error page template [[GH-4850](https://github.com/hashicorp/nomad/issues/4850)]
 * ui: Jobs can be authored, planned, submitted, and edited from the UI [[GH-4600](https://github.com/hashicorp/nomad/issues/4600)]
 * ui: Display recent allocations on job page and introduce allocation tab [[GH-4529](https://github.com/hashicorp/nomad/issues/4529)]
 * ui: Refactored breadcrumbs and adjusted the breadcrumb paths on each page [[GH-4458](https://github.com/hashicorp/nomad/issues/4458)]
 * ui: Switching namespaces in the UI will now always "reset" back to the jobs list page [[GH-4533](https://github.com/hashicorp/nomad/issues/4533)]
 * ui: CPU and Memory metrics are plotted over time during a session in line charts on node detail, allocation detail, and task detail pages [[GH-4661](https://github.com/hashicorp/nomad/issues/4661)], [[GH-4718](https://github.com/hashicorp/nomad/issues/4718)], [[GH-4727](https://github.com/hashicorp/nomad/issues/4727)]

BUG FIXES:

 * core: Removed some GPL code inadvertently added for macOS support [[GH-5202](https://github.com/hashicorp/nomad/pull/5202)]
 * core: Fix an issue where artifact checksums containing interpolated variables failed validation [[GH-4810](https://github.com/hashicorp/nomad/pull/4819)]
 * core: Fix an issue where job summaries for parent dispatch/periodic jobs were not being computed correctly [[GH-5205](https://github.com/hashicorp/nomad/pull/5205)]
 * core: Fix an issue where a canary allocation with a deployment no longer in the state store caused a panic [[GH-5259](https://github.com/hashicorp/nomad/pull/5259)
 * client: Fix an issue reloading the client config [[GH-4730](https://github.com/hashicorp/nomad/issues/4730)]
 * client: Fix an issue where driver attributes are not updated in node API responses if they change after after startup [[GH-4984](https://github.com/hashicorp/nomad/pull/4984)]
 * driver/docker: Fix a path traversal issue where mounting paths outside alloc dir might be possible despite `docker.volumes.enabled` set to false [[GH-4983](https://github.com/hashicorp/nomad/pull/4983)]
 * driver/raw_exec: Fix an issue where tasks that used an interpolated command in driver configuration would not start [[GH-4813](https://github.com/hashicorp/nomad/pull/4813)]
 * drivers: Fix a bug where exec and java drivers get reported as detected and healthy when nomad is not running as root and without cgroup support
 * quota: Fixed a bug in Nomad enterprise where quota specifications were not being replicated to non authoritative regions correctly.
 * scheduler: When dequeueing evals ensure workers wait to the proper Raft index [[GH-5381](https://github.com/hashicorp/nomad/issues/5381)]
 * scheduler: Allow schedulers to handle evaluations that are created due to previous evaluation failures [[GH-4712](https://github.com/hashicorp/nomad/issues/4712)]
 * server/api: Fixed bug when trying to route to a down node [[GH-5261](https://github.com/hashicorp/nomad/pull/5261)]
 * server/vault: Fixed bug in Vault token renewal that could panic on a malformed Vault response [[GH-4904](https://github.com/hashicorp/nomad/issues/4904)], [[GH-4937](https://github.com/hashicorp/nomad/pull/4937)]
 * template: Fix parsing of environment templates when destination path is interpolated [[GH-5253](https://github.com/hashicorp/nomad/issues/5253)]
 * ui: Fixes for viewing objects that contain dots in their names [[GH-4994](https://github.com/hashicorp/nomad/issues/4994)]
 * ui: Correctly labeled certain classes of unknown errors as 404 errors [[GH-4841](https://github.com/hashicorp/nomad/issues/4841)]
 * ui: Fixed an issue where searching while viewing a paginated table could display no results [[GH-4822](https://github.com/hashicorp/nomad/issues/4822)]
 * ui: Fixed an issue where the task group breadcrumb didn't always include the namesapce query param [[GH-4801](https://github.com/hashicorp/nomad/issues/4801)]
 * ui: Added an empty state for the tasks list on the allocation detail page, for when an alloc has no tasks [[GH-4860](https://github.com/hashicorp/nomad/issues/4860)]
 * ui: Fixed an issue where dispatched jobs would get the wrong template type which could cause runtime errors [[GH-4852](https://github.com/hashicorp/nomad/issues/4852)]
 * ui: Fixed an issue where distribution bar corners weren't rounded when there was only one or two slices in the chart [[GH-4507](https://github.com/hashicorp/nomad/issues/4507)]

## 0.8.7 (January 14, 2019)

IMPROVEMENTS:
* core: Added `filter_default`, `prefix_filter` and `disable_dispatched_job_summary_metrics`
  client options to improve metric filtering [[GH-4878](https://github.com/hashicorp/nomad/issues/4878)]
* driver/docker: Support `bind` mount type in order to allow Windows users to mount absolute paths [[GH-4958](https://github.com/hashicorp/nomad/issues/4958)]

BUG FIXES:
* core: Fixed panic when Vault secret response is nil [[GH-4904](https://github.com/hashicorp/nomad/pull/4904)] [[GH-4937](https://github.com/hashicorp/nomad/pull/4937)]
* core: Fixed issue with negative counts in job summary [[GH-4949](https://github.com/hashicorp/nomad/issues/4949)]
* core: Fixed issue with handling duplicated blocked evaluations [[GH-4867](https://github.com/hashicorp/nomad/pull/4867)]
* core: Fixed bug where some successfully completed jobs get re-run after job
  garbage collection [[GH-4861](https://github.com/hashicorp/nomad/pull/4861)]
* core: Fixed bug in reconciler where allocs already stopped were being
  unnecessarily updated [[GH-4764](https://github.com/hashicorp/nomad/issues/4764)]
* core: Fixed bug that affects garbage collection of batch jobs that are purged
  and resubmitted with the same id [[GH-4839](https://github.com/hashicorp/nomad/pull/4839)]
* core: Fixed an issue with garbage collection where terminal but still running
  allocations could be garbage collected server side [[GH-4965](https://github.com/hashicorp/nomad/issues/4965)]
* deployments: Fix an issue where a deployment with multiple task groups could
  be marked as failed when the first progress deadline was hit regardless of if
  that group was done deploying [[GH-4842](https://github.com/hashicorp/nomad/issues/4842)]

## 0.8.6 (September 26, 2018)

IMPROVEMENTS:
* core: Increased scheduling performance when annotating existing allocations
  [[GH-4713](https://github.com/hashicorp/nomad/issues/4713)]
* core: Unique TriggerBy for evaluations that are created to place queued
  allocations [[GH-4716](https://github.com/hashicorp/nomad/issues/4716)]

BUG FIXES:
* core: Fix a bug in Nomad Enterprise where non-voting servers could get
  bootstrapped as voting servers [[GH-4702](https://github.com/hashicorp/nomad/issues/4702)]
* core: Fix an issue where an evaluation could fail if an allocation was being
  rescheduled and the node containing it was at capacity [[GH-4713](https://github.com/hashicorp/nomad/issues/4713)]
* core: Fix an issue in which schedulers would reject evaluations created when
  prior scheduling for a job failed [[GH-4712](https://github.com/hashicorp/nomad/issues/4712)]
* cli: Fix a bug where enabling custom upgrade versions for autopilot was not
  being honored [[GH-4723](https://github.com/hashicorp/nomad/issues/4723)]
* deployments: Fix an issue where the deployment watcher could create a high
  volume of evaluations [[GH-4709](https://github.com/hashicorp/nomad/issues/4709)]
* vault: Fix a regression in which Nomad was only compatible with Vault versions
  greater than 0.10.0 [[GH-4698](https://github.com/hashicorp/nomad/issues/4698)]

## 0.8.5 (September 13, 2018)

IMPROVEMENTS:

* core: Failed deployments no longer block migrations [[GH-4659](https://github.com/hashicorp/nomad/issues/4659)]
* client: Added option to prevent Nomad from removing containers when the task exits [[GH-4535](https://github.com/hashicorp/nomad/issues/4535)]

BUG FIXES:

* core: Reset queued allocation summary to zero when job stopped [[GH-4414](https://github.com/hashicorp/nomad/issues/4414)]
* core: Fix inverted logic bug where if `disable_update_check` was enabled, update checks would be performed [[GH-4570](https://github.com/hashicorp/nomad/issues/4570)]
* core: Fix panic due to missing synchronization in delayed evaluations heap [[GH-4632](https://github.com/hashicorp/nomad/issues/4632)]
* core: Fix treating valid PEM files as invalid [[GH-4613](https://github.com/hashicorp/nomad/issues/4613)]
* core: Fix panic in nomad job history when invoked with a job version that doesn't exist [[GH-4577](https://github.com/hashicorp/nomad/issues/4577)]
* core: Fix issue with not properly closing connection multiplexer when its context is cancelled [[GH-4573](https://github.com/hashicorp/nomad/issues/4573)]
* core: Upgrade vendored Vault client library to fix API incompatibility issue [[GH-4658](https://github.com/hashicorp/nomad/issues/4658)]
* driver/docker: Fix kill timeout not being respected when timeout is over five minutes [[GH-4599](https://github.com/hashicorp/nomad/issues/4599)]
* scheduler: Fix nil pointer dereference [[GH-4474](https://github.com/hashicorp/nomad/issues/4474)]
* scheduler: Fix panic when allocation's reschedule policy doesn't exist [[GH-4647](https://github.com/hashicorp/nomad/issues/4647)]
* client: Fix migrating ephemeral disks when TLS is enabled [[GH-4648](https://github.com/hashicorp/nomad/issues/4648)]

## 0.8.4 (June 11, 2018)

IMPROVEMENTS:
 * core: Updated serf library to improve how leave intents are handled [[GH-4278](https://github.com/hashicorp/nomad/issues/4278)]
 * core: Add more descriptive errors when parsing agent TLS certificates [[GH-4340](https://github.com/hashicorp/nomad/issues/4340)]
 * core: Added TLS configuration option to prefer server's ciphersuites over clients[[GH-4338](https://github.com/hashicorp/nomad/issues/4338)]
 * core: Add the option for operators to configure TLS versions and allowed
   cipher suites. Default is a subset of safe ciphers and TLS 1.2 [[GH-4269](https://github.com/hashicorp/nomad/pull/4269)]
 * core: Add a new [progress_deadline](https://www.nomadproject.io/docs/job-specification/update.html#progress_deadline) parameter to
   support rescheduling failed allocations during a deployment. This allows operators to specify a configurable deadline before which
   a deployment should see healthy allocations [[GH-4259](https://github.com/hashicorp/nomad/issues/4259)]
 * core: Add a new [job eval](https://www.nomadproject.io/docs/commands/job/eval.html) CLI and API
   for forcing an evaluation of a job, given the job ID. The new CLI also includes an option to force
   reschedule failed allocations [[GH-4274](https://github.com/hashicorp/nomad/issues/4274)]
 * core: Canary allocations are tagged in Consul to enable using service tags to
   isolate canary instances during deployments [[GH-4259](https://github.com/hashicorp/nomad/issues/4259)]
 * core: Emit Node events for drain and eligibility operations as well as for
   missed heartbeats [[GH-4284](https://github.com/hashicorp/nomad/issues/4284)], [[GH-4291](https://github.com/hashicorp/nomad/issues/4291)], [[GH-4292](https://github.com/hashicorp/nomad/issues/4292)]
 * agent: Support go-discover for auto-joining clusters based on cloud metadata
   [[GH-4277](https://github.com/hashicorp/nomad/issues/4277)]
 * cli: Add node drain monitoring with new `-monitor` flag on node drain
   command [[GH-4260](https://github.com/hashicorp/nomad/issues/4260)]
 * cli: Add node drain details to node status [[GH-4247](https://github.com/hashicorp/nomad/issues/4247)]
 * client: Avoid splitting log line across two files [[GH-4282](https://github.com/hashicorp/nomad/issues/4282)]
 * command: Add -short option to init command that emits a minimal
   jobspec [[GH-4239](https://github.com/hashicorp/nomad/issues/4239)]
 * discovery: Support Consul gRPC health checks. [[GH-4251](https://github.com/hashicorp/nomad/issues/4251)]
 * driver/docker: OOM kill metric [[GH-4185](https://github.com/hashicorp/nomad/issues/4185)]
 * driver/docker: Pull image with digest [[GH-4298](https://github.com/hashicorp/nomad/issues/4298)]
 * driver/docker: Support Docker pid limits [[GH-4341](https://github.com/hashicorp/nomad/issues/4341)]
 * driver/docker: Add progress monitoring and inactivity detection to docker
   image pulls [[GH-4192](https://github.com/hashicorp/nomad/issues/4192)]
 * driver/raw_exec: Use cgroups to manage process tree for precise cleanup of
   launched processes [[GH-4350](https://github.com/hashicorp/nomad/issues/4350)]
 * env: Default interpolation of optional meta fields of parameterized jobs to
   an empty string rather than the field key. [[GH-3720](https://github.com/hashicorp/nomad/issues/3720)]
 * ui: Show node drain, node eligibility, and node drain strategy information in the Client list and Client detail pages [[GH-4353](https://github.com/hashicorp/nomad/issues/4353)]
 * ui: Show reschedule-event information for allocations that were server-side rescheduled [[GH-4254](https://github.com/hashicorp/nomad/issues/4254)]
 * ui: Show the running deployment Progress Deadlines on the Job Detail Page [[GH-4388](https://github.com/hashicorp/nomad/issues/4388)]
 * ui: Show driver health status and node events on the Client Detail Page [[GH-4294](https://github.com/hashicorp/nomad/issues/4294)]
 * ui: Fuzzy and tokenized search on the Jobs List Page [[GH-4201](https://github.com/hashicorp/nomad/issues/4201)]
 * ui: The stop job button looks more dangerous [[GH-4339](https://github.com/hashicorp/nomad/issues/4339)]

BUG FIXES:
 * core: Clean up leaked deployments on restoration [[GH-4329](https://github.com/hashicorp/nomad/issues/4329)]
 * core: Fix regression to allow for dynamic Vault configuration reload [[GH-4395](https://github.com/hashicorp/nomad/issues/4395)]
 * core: Fix bug where older failed allocations of jobs that have been updated to a newer version were
   not being garbage collected [[GH-4313](https://github.com/hashicorp/nomad/issues/4313)]
 * core: Fix bug when upgrading an existing server to Raft protocol 3 that
   caused servers to never change their ID in the Raft configuration. [[GH-4349](https://github.com/hashicorp/nomad/issues/4349)]
 * core: Fix bug with scheduler not creating a new deployment when job is purged
   and re-added [[GH-4377](https://github.com/hashicorp/nomad/issues/4377)]
 * api/client: Fix potentially out of order logs and streamed file contents
   [[GH-4234](https://github.com/hashicorp/nomad/issues/4234)]
 * discovery: Fix flapping services when Nomad Server and Client point to the same
   Consul agent [[GH-4365](https://github.com/hashicorp/nomad/issues/4365)]
 * driver/docker: Fix docker credential helper support [[GH-4266](https://github.com/hashicorp/nomad/issues/4266)]
 * driver/docker: Fix panic when docker client configuration options are invalid [[GH-4303](https://github.com/hashicorp/nomad/issues/4303)]
 * driver/exec: Disable exec on non-linux platforms [[GH-4366](https://github.com/hashicorp/nomad/issues/4366)]
 * rpc: Fix RPC tunneling when running both client/server on one machine [[GH-4317](https://github.com/hashicorp/nomad/issues/4317)]
 * ui: Track the method in XHR tracking to prevent errant ACL error dialogs when stopping a job [[GH-4319](https://github.com/hashicorp/nomad/issues/4319)]
 * ui: Make the tasks list on the Allocation Detail Page look and behave like other lists [[GH-4387](https://github.com/hashicorp/nomad/issues/4387)] [[GH-4393](https://github.com/hashicorp/nomad/issues/4393)]
 * ui: Use the Network IP, not the Node IP, for task addresses [[GH-4369](https://github.com/hashicorp/nomad/issues/4369)]
 * ui: Use Polling instead of Streaming for logs in Safari [[GH-4335](https://github.com/hashicorp/nomad/issues/4335)]
 * ui: Track PlaceCanaries in deployment metrics [[GH-4325](https://github.com/hashicorp/nomad/issues/4325)]

## 0.8.3 (April 27, 2018)

BUG FIXES:
 * core: Fix panic proxying node connections when the server does not have a
   connection to the node [[GH-4231](https://github.com/hashicorp/nomad/issues/4231)]
 * core: Fix bug with not updating ModifyIndex of allocations after updates to
   the `NextAllocation` field [[GH-4250](https://github.com/hashicorp/nomad/issues/4250)]

## 0.8.2 (April 26, 2018)

IMPROVEMENTS:
 * api: Add /v1/jobs/parse api endpoint for rendering HCL jobs files as JSON [[GH-2782](https://github.com/hashicorp/nomad/issues/2782)]
 * api: Include reschedule tracking events in end points that return a list of allocations [[GH-4240](https://github.com/hashicorp/nomad/issues/4240)]
 * cli: Improve help text when invalid arguments are given [[GH-4176](https://github.com/hashicorp/nomad/issues/4176)]
 * client: Create new process group on process startup. [[GH-3572](https://github.com/hashicorp/nomad/issues/3572)]
 * discovery: Periodically sync services and checks with Consul [[GH-4170](https://github.com/hashicorp/nomad/issues/4170)]
 * driver/rkt: Enable stats collection for rkt tasks [[GH-4188](https://github.com/hashicorp/nomad/pull/4188)]
 * ui: Stop job button added to job detail pages [[GH-4189](https://github.com/hashicorp/nomad/pull/4189)]

BUG FIXES:
 * core: Handle invalid cron specifications more gracefully [[GH-4224](https://github.com/hashicorp/nomad/issues/4224)]
 * core: Sort signals in implicit constraint avoiding unnecessary updates
   [[GH-4216](https://github.com/hashicorp/nomad/issues/4216)]
 * core: Improve tracking of node connections even if the address being used to
   contact the server changes [[GH-4222](https://github.com/hashicorp/nomad/issues/4222)]
 * core: Fix panic when doing a node drain effecting a job that has an
   allocation that was on a node that no longer exists
   [[GH-4215](https://github.com/hashicorp/nomad/issues/4215)]
 * api: Fix an issue in which the autopilot configuration could not be updated
   [[GH-4220](https://github.com/hashicorp/nomad/issues/4220)]
 * client: Populate access time and modify time when unarchiving tar archives
   that do not specify them explicitly [[GH-4217](https://github.com/hashicorp/nomad/issues/4217)]
 * driver/exec: Create process group for Windows process and send Ctrl-Break
   signal on Shutdown [[GH-4153](https://github.com/hashicorp/nomad/pull/4153)]
 * ui: Alloc stats will continue to poll after a request errors or returns an invalid response [[GH-4195](https://github.com/hashicorp/nomad/pull/4195)]

## 0.8.1 (April 17, 2018)

BUG FIXES:
 * client: Fix a race condition while concurrently fingerprinting and accessing
   the node that could cause a panic [[GH-4166](https://github.com/hashicorp/nomad/issues/4166)]

## 0.8.0 (April 12, 2018)

__BACKWARDS INCOMPATIBILITIES:__
 * cli: node drain now blocks until the drain completes and all allocations on
   the draining node have stopped. Use -detach for the old behavior.
 * client: Periods (`.`) are no longer replaced with underscores (`_`) in
   environment variables as many applications rely on periods in environment
   variable names. [[GH-3760](https://github.com/hashicorp/nomad/issues/3760)]
 * client/metrics: The key emitted for tracking a client's uptime has changed
   from "uptime" to "client.uptime". Users monitoring this metric will have to
   switch to the new key name [[GH-4128](https://github.com/hashicorp/nomad/issues/4128)]
 * discovery: Prevent absolute URLs in check paths. The documentation indicated
   that absolute URLs are not allowed, but it was not enforced. Absolute URLs
   in HTTP check paths will now fail to validate. [[GH-3685](https://github.com/hashicorp/nomad/issues/3685)]
 * drain: Draining a node no longer stops all allocations immediately: a new
   [migrate stanza](https://www.nomadproject.io/docs/job-specification/migrate.html)
   allows jobs to specify how quickly task groups can be drained. A `-force`
   option can be used to emulate the old drain behavior.
 * jobspec: The default values for restart policy have changed. Restart policy
   mode defaults to "fail" and the attempts/time interval values have been
   changed to enable faster server side rescheduling. See [restart
   stanza](https://www.nomadproject.io/docs/job-specification/restart.html) for
   more information.
 * jobspec: Removed compatibility code that migrated pre Nomad 0.6.0 Update
   stanza syntax. All job spec files should be using update stanza fields
   introduced in 0.7.0
   [[GH-3979](https://github.com/hashicorp/nomad/pull/3979/files)]

IMPROVEMENTS:
 * core: Servers can now service client HTTP endpoints [[GH-3892](https://github.com/hashicorp/nomad/issues/3892)]
 * core: More efficient garbage collection of large batches of jobs [[GH-3982](https://github.com/hashicorp/nomad/issues/3982)]
 * core: Allow upgrading/downgrading TLS via SIGHUP on both servers and clients [[GH-3492](https://github.com/hashicorp/nomad/issues/3492)]
 * core: Node events are emitted for events such as node registration and
   heartbeating [[GH-3945](https://github.com/hashicorp/nomad/issues/3945)]
 * core: A set of features (Autopilot) has been added to allow for automatic operator-friendly management of Nomad servers. For more information about Autopilot, see the [Autopilot Guide](https://www.nomadproject.io/guides/cluster/autopilot.html). [[GH-3670](https://github.com/hashicorp/nomad/pull/3670)]
 * core: Failed tasks are automatically rescheduled according to user specified criteria. For more information on configuration, see the [Reshedule Stanza](https://www.nomadproject.io/docs/job-specification/reschedule.html) [[GH-3981](https://github.com/hashicorp/nomad/issues/3981)]
 * core: Servers can now service client HTTP endpoints [[GH-3892](https://github.com/hashicorp/nomad/issues/3892)]
 * core: Servers can now retry connecting to Vault to verify tokens without requiring a SIGHUP to do so [[GH-3957](https://github.com/hashicorp/nomad/issues/3957)]
 * core: Updated yamux library to pick up memory and CPU performance improvements [[GH-3980](https://github.com/hashicorp/nomad/issues/3980)]
 * core: Client stanza now supports overriding total memory [[GH-4052](https://github.com/hashicorp/nomad/issues/4052)]
 * core: Node draining is now able to migrate allocations in a controlled
   manner with parameters specified by the drain command and in job files using
   the migrate stanza [[GH-4010](https://github.com/hashicorp/nomad/issues/4010)]
 * acl: Increase token name limit from 64 characters to 256 [[GH-3888](https://github.com/hashicorp/nomad/issues/3888)]
 * cli: Node status and filesystem related commands do not require direct
   network access to the Nomad client nodes [[GH-3892](https://github.com/hashicorp/nomad/issues/3892)]
 * cli: Common commands highlighed [[GH-4027](https://github.com/hashicorp/nomad/issues/4027)]
 * cli: Colored error and warning outputs [[GH-4027](https://github.com/hashicorp/nomad/issues/4027)]
 * cli: All commands are grouped by subsystem [[GH-4027](https://github.com/hashicorp/nomad/issues/4027)]
 * cli: Use ISO_8601 time format for cli output [[GH-3814](https://github.com/hashicorp/nomad/pull/3814)]
 * cli: Clearer task event descriptions in `nomad alloc-status` when there are server side failures authenticating to Vault [[GH-3968](https://github.com/hashicorp/nomad/issues/3968)]
 * client: Allow '.' in environment variable names [[GH-3760](https://github.com/hashicorp/nomad/issues/3760)]
 * client: Improved handling of failed RPCs and heartbeat retry logic [[GH-4106](https://github.com/hashicorp/nomad/issues/4106)]
 * client: Refactor client fingerprint methods to a request/response format [[GH-3781](https://github.com/hashicorp/nomad/issues/3781)]
 * client: Enable periodic health checks for drivers. Initial support only includes the Docker driver. [[GH-3856](https://github.com/hashicorp/nomad/issues/3856)]
 * discovery: Allow `check_restart` to be specified in the `service` stanza
   [[GH-3718](https://github.com/hashicorp/nomad/issues/3718)]
 * discovery: Allow configuring names of Nomad client and server health checks
   [[GH-4003](https://github.com/hashicorp/nomad/issues/4003)]
 * discovery: Only log if Consul does not support TLSSkipVerify instead of
   dropping checks which relied on it. Consul has had this feature since 0.7.2 [[GH-3983](https://github.com/hashicorp/nomad/issues/3983)]
 * driver/docker: Support hard CPU limits [[GH-3825](https://github.com/hashicorp/nomad/issues/3825)]
 * driver/docker: Support advertising IPv6 addresses [[GH-3790](https://github.com/hashicorp/nomad/issues/3790)]
 * driver/docker; Support overriding image entrypoint [[GH-3788](https://github.com/hashicorp/nomad/issues/3788)]
 * driver/docker: Support adding or dropping capabilities [[GH-3754](https://github.com/hashicorp/nomad/issues/3754)]
 * driver/docker: Support mounting root filesystem as read-only [[GH-3802](https://github.com/hashicorp/nomad/issues/3802)]
 * driver/docker: Retry on Portworx "volume is attached on another node" errors
   [[GH-3993](https://github.com/hashicorp/nomad/issues/3993)]
 * driver/lxc: Add volumes config to LXC driver [[GH-3687](https://github.com/hashicorp/nomad/issues/3687)]
 * driver/rkt: Allow overriding group [[GH-3990](https://github.com/hashicorp/nomad/issues/3990)]
 * telemetry: Support DataDog tags [[GH-3839](https://github.com/hashicorp/nomad/issues/3839)]
 * ui: Specialized job detail pages for each job type (system, service, batch, periodic, parameterized, periodic instance, parameterized instance) [[GH-3829](https://github.com/hashicorp/nomad/issues/3829)]
 * ui: Allocation stats requests are made through the server instead of directly through clients [[GH-3908](https://github.com/hashicorp/nomad/issues/3908)]
 * ui: Allocation log requests fallback to using the server when the client can't be reached [[GH-3908](https://github.com/hashicorp/nomad/issues/3908)]
 * ui: All views poll for changes using long-polling via blocking queries [[GH-3936](https://github.com/hashicorp/nomad/issues/3936)]
 * ui: Dispatch payload on the parameterized instance job detail page [[GH-3829](https://github.com/hashicorp/nomad/issues/3829)]
 * ui: Periodic force launch button on the periodic job detail page [[GH-3829](https://github.com/hashicorp/nomad/issues/3829)]
 * ui: Allocation breadcrumbs now extend job breadcrumbs [[GH-3829](https://github.com/hashicorp/nomad/issues/3974)]
 * vault: Allow Nomad to create orphaned tokens for allocations [[GH-3992](https://github.com/hashicorp/nomad/issues/3992)]

BUG FIXES:
 * core: Fix search endpoint forwarding for multi-region clusters [[GH-3680](https://github.com/hashicorp/nomad/issues/3680)]
 * core: Fix an issue in which batch jobs with queued placements and lost
   allocations could result in improper placement counts [[GH-3717](https://github.com/hashicorp/nomad/issues/3717)]
 * core: Fix an issue where an entire region leaving caused `nomad server-members` to fail with a 500 response [[GH-1515](https://github.com/hashicorp/nomad/issues/1515)]
 * core: Fix an issue in which multiple servers could be acting as a leader. A
   prominent side-effect being nodes TTLing incorrectly [[GH-3890](https://github.com/hashicorp/nomad/issues/3890)]
 * core: Fix an issue where jobs with the same name in a different namespace were not being blocked correctly [[GH-3972](https://github.com/hashicorp/nomad/issues/3972)]
 * cli: server member command handles failure to retrieve leader in remote
   regions [[GH-4087](https://github.com/hashicorp/nomad/issues/4087)]
 * client: Support IP detection of wireless interfaces on Windows [[GH-4011](https://github.com/hashicorp/nomad/issues/4011)]
 * client: Migrated ephemeral_disk's maintain directory permissions [[GH-3723](https://github.com/hashicorp/nomad/issues/3723)]
 * client: Always advertise driver IP when in driver address mode [[GH-3682](https://github.com/hashicorp/nomad/issues/3682)]
 * client: Preserve permissions on directories when expanding tarred artifacts [[GH-4129](https://github.com/hashicorp/nomad/issues/4129)]
 * client: Improve auto-detection of network interface when interface name has a
   space in it on Windows [[GH-3855](https://github.com/hashicorp/nomad/issues/3855)]
 * client/vault: Recognize renewing non-renewable Vault lease as fatal [[GH-3727](https://github.com/hashicorp/nomad/issues/3727)]
 * client/vault: Improved error handling of network errors with Vault [[GH-4100](https://github.com/hashicorp/nomad/issues/4100)]
 * config: Revert minimum CPU limit back to 20 from 100 [[GH-3706](https://github.com/hashicorp/nomad/issues/3706)]
 * config: Always add core scheduler to enabled schedulers and add invalid
   EnabledScheduler detection [[GH-3978](https://github.com/hashicorp/nomad/issues/3978)]
 * driver/exec: Properly disable swapping [[GH-3958](https://github.com/hashicorp/nomad/issues/3958)]
 * driver/lxc: Cleanup LXC containers after errors on container startup. [[GH-3773](https://github.com/hashicorp/nomad/issues/3773)]
 * ui: Always show the task name in the task recent events table on the allocation detail page. [[GH-3985](https://github.com/hashicorp/nomad/pull/3985)]
 * ui: Only show the placement failures section when there is a blocked evaluation. [[GH-3956](https://github.com/hashicorp/nomad/pull/3956)]
 * ui: Fix requests using client-side certificates in Firefox. [[GH-3728](https://github.com/hashicorp/nomad/pull/3728)]
 * ui: Fix ui on non-leaders when ACLs are enabled [[GH-3722](https://github.com/hashicorp/nomad/issues/3722)]


## 0.7.1 (December 19, 2017)

__BACKWARDS INCOMPATIBILITIES:__
 * client: The format of service IDs in Consul has changed. If you rely upon
   Nomad's service IDs (*not* service names; those are stable), you will need
   to update your code.  [[GH-3632](https://github.com/hashicorp/nomad/issues/3632)]
 * config: Nomad no longer parses Atlas configuration stanzas. Atlas has been
   deprecated since earlier this year. If you have an Atlas stanza in your
   config file it will have to be removed.
 * config: Default minimum CPU configuration has been changed to 100 from 20. Jobs
   using the old minimum value of 20 will have to be updated.
 * telemetry: Hostname is now emitted via a tag rather than within the key name.
   To maintain old behavior during an upgrade path specify
   `backwards_compatible_metrics` in the telemetry configuration.

IMPROVEMENTS:
 * core: Allow operators to reload TLS certificate and key files via SIGHUP
   [[GH-3479](https://github.com/hashicorp/nomad/issues/3479)]
 * core: Allow configurable stop signals for a task, when drivers support
   sending stop signals [[GH-1755](https://github.com/hashicorp/nomad/issues/1755)]
 * core: Allow agents to be run in `rpc_upgrade_mode` when migrating a cluster
   to TLS rather than changing `heartbeat_grace`
 * api: Allocations now track and return modify time in addition to create time
   [[GH-3446](https://github.com/hashicorp/nomad/issues/3446)]
 * api: Introduced new fields to track details and display message for task
   events, and deprecated redundant existing fields [[GH-3399](https://github.com/hashicorp/nomad/issues/3399)]
 * api: Environment variables are ignored during service name validation [[GH-3532](https://github.com/hashicorp/nomad/issues/3532)]
 * cli: Allocation create and modify times are displayed in a human readable
   relative format like `6 h ago` [[GH-3449](https://github.com/hashicorp/nomad/issues/3449)]
 * client: Support `address_mode` on checks [[GH-3619](https://github.com/hashicorp/nomad/issues/3619)]
 * client: Sticky volume migrations are now atomic. [[GH-3563](https://github.com/hashicorp/nomad/issues/3563)]
 * client: Added metrics to track state transitions of allocations [[GH-3061](https://github.com/hashicorp/nomad/issues/3061)]
 * client: When `network_interface` is unspecified use interface attached to
   default route [[GH-3546](https://github.com/hashicorp/nomad/issues/3546)]
 * client: Support numeric ports on services and checks when
   `address_mode="driver"` [[GH-3619](https://github.com/hashicorp/nomad/issues/3619)]
 * driver/docker: Detect OOM kill event [[GH-3459](https://github.com/hashicorp/nomad/issues/3459)]
 * driver/docker: Adds support for adding host device to container via
   `--device` [[GH-2938](https://github.com/hashicorp/nomad/issues/2938)]
 * driver/docker: Adds support for `ulimit` and `sysctl` options [[GH-3568](https://github.com/hashicorp/nomad/issues/3568)]
 * driver/docker: Adds support for StopTimeout (set to the same value as
   kill_timeout [[GH-3601](https://github.com/hashicorp/nomad/issues/3601)]
 * driver/rkt: Add support for passing through user [[GH-3612](https://github.com/hashicorp/nomad/issues/3612)]
 * driver/qemu: Support graceful shutdowns on unix platforms [[GH-3411](https://github.com/hashicorp/nomad/issues/3411)]
 * template: Updated to consul template 0.19.4 [[GH-3543](https://github.com/hashicorp/nomad/issues/3543)]
 * core/enterprise: Return 501 status code in Nomad Pro for Premium end points
 * ui: Added log streaming for tasks [[GH-3564](https://github.com/hashicorp/nomad/issues/3564)]
 * ui: Show the modify time for allocations [[GH-3607](https://github.com/hashicorp/nomad/issues/3607)]
 * ui: Added a dedicated Task page under allocations [[GH-3472](https://github.com/hashicorp/nomad/issues/3472)]
 * ui: Added placement failures to the Job Detail page [[GH-3603](https://github.com/hashicorp/nomad/issues/3603)]
 * ui: Warn uncaught exceptions to the developer console [[GH-3623](https://github.com/hashicorp/nomad/issues/3623)]

BUG FIXES:

 * core: Fix issue in which restoring periodic jobs could fail when a leader
   election occurs [[GH-3646](https://github.com/hashicorp/nomad/issues/3646)]
 * core: Fix race condition in which rapid reprocessing of a blocked evaluation
   may lead to the scheduler not seeing the results of the previous scheduling
   event [[GH-3669](https://github.com/hashicorp/nomad/issues/3669)]
 * core: Fixed an issue where the leader server could get into a state where it
   was no longer performing the periodic leader loop duties after a barrier
   timeout error [[GH-3402](https://github.com/hashicorp/nomad/issues/3402)]
 * core: Fixes an issue with jobs that have `auto_revert` set to true, where
   reverting to a previously stable job that fails to start up causes an
   infinite cycle of reverts [[GH-3496](https://github.com/hashicorp/nomad/issues/3496)]
 * api: Apply correct memory default when task's do not specify memory
   explicitly [[GH-3520](https://github.com/hashicorp/nomad/issues/3520)]
 * cli: Fix passing Consul address via flags [[GH-3504](https://github.com/hashicorp/nomad/issues/3504)]
 * cli: Fix panic when running `keyring` commands [[GH-3509](https://github.com/hashicorp/nomad/issues/3509)]
 * client: Fix advertising services with tags that require URL escaping
   [[GH-3632](https://github.com/hashicorp/nomad/issues/3632)]
 * client: Fix a panic when restoring an allocation with a dead leader task
   [[GH-3502](https://github.com/hashicorp/nomad/issues/3502)]
 * client: Fix crash when following logs from a Windows node [[GH-3608](https://github.com/hashicorp/nomad/issues/3608)]
 * client: Fix service/check updating when just interpolated variables change
   [[GH-3619](https://github.com/hashicorp/nomad/issues/3619)]
 * client: Fix allocation accounting in GC and trigger GCs on allocation
   updates [[GH-3445](https://github.com/hashicorp/nomad/issues/3445)]
 * driver/docker: Fix container name conflict handling [[GH-3551](https://github.com/hashicorp/nomad/issues/3551)]
 * driver/rkt: Remove pods on shutdown [[GH-3562](https://github.com/hashicorp/nomad/issues/3562)]
 * driver/rkt: Don't require port maps when using host networking [[GH-3615](https://github.com/hashicorp/nomad/issues/3615)]
 * template: Fix issue where multiple environment variable templates would be
   parsed incorrectly when contents of one have changed after the initial
   rendering [[GH-3529](https://github.com/hashicorp/nomad/issues/3529)]
 * sentinel: (Nomad Enterprise) Fix an issue that could cause an import error
   when multiple Sentinel policies are applied
 * telemetry: Do not emit metrics for non-running tasks [[GH-3559](https://github.com/hashicorp/nomad/issues/3559)]
 * telemetry: Emit hostname as a tag rather than within the key name [[GH-3616](https://github.com/hashicorp/nomad/issues/3616)]
 * ui: Remove timezone text from timestamps [[GH-3621](https://github.com/hashicorp/nomad/issues/3621)]
 * ui: Allow cross-origin requests from the UI [[GH-3530](https://github.com/hashicorp/nomad/issues/3530)]
 * ui: Consistently use Clients instead of Nodes in copy [[GH-3466](https://github.com/hashicorp/nomad/issues/3466)]
 * ui: Fully expand the job definition on the Job Definition page [[GH-3631](https://github.com/hashicorp/nomad/issues/3631)]

## 0.7.0 (November 1, 2017)

__BACKWARDS INCOMPATIBILITIES:__
 * driver/rkt: Nomad now requires at least rkt version `1.27.0` for the rkt
   driver to function. Please update your version of rkt to at least this
   version.

IMPROVEMENTS:
 * core: Capability based ACL system with authoritative region, providing
   federated ACLs.
 * core/enterprise: Sentinel integration for fine grain policy enforcement.
 * core/enterprise: Namespace support allowing jobs and their associated
   objects to be isolated from each other and other users of the cluster.
 * api: Allow force deregistration of a node [[GH-3447](https://github.com/hashicorp/nomad/issues/3447)]
 * api: New `/v1/agent/health` endpoint for health checks.
 * api: Metrics endpoint exposes Prometheus formatted metrics [[GH-3171](https://github.com/hashicorp/nomad/issues/3171)]
 * cli: Consul config option flags for nomad agent command [[GH-3327](https://github.com/hashicorp/nomad/issues/3327)]
 * discovery: Allow restarting unhealthy tasks with `check_restart` [[GH-3105](https://github.com/hashicorp/nomad/issues/3105)]
 * driver/rkt: Enable rkt driver to use address_mode = 'driver' [[GH-3256](https://github.com/hashicorp/nomad/issues/3256)]
 * telemetry: Add support for tagged metrics for Nomad clients [[GH-3147](https://github.com/hashicorp/nomad/issues/3147)]
 * telemetry: Add basic Prometheus configuration for a Nomad cluster [[GH-3186](https://github.com/hashicorp/nomad/issues/3186)]

BUG FIXES:
 * core: Fix restoration of stopped periodic jobs [[GH-3201](https://github.com/hashicorp/nomad/issues/3201)]
 * core: Run deployment garbage collector on an interval [[GH-3267](https://github.com/hashicorp/nomad/issues/3267)]
 * core: Fix parameterized jobs occasionally showing status dead incorrectly
   [[GH-3460](https://github.com/hashicorp/nomad/issues/3460)]
 * core: Fix issue in which job versions above a threshold potentially wouldn't
   be stored [[GH-3372](https://github.com/hashicorp/nomad/issues/3372)]
 * core: Fix issue where node-drain with complete batch allocation would create
   replacement [[GH-3217](https://github.com/hashicorp/nomad/issues/3217)]
 * core: Allow batch jobs that have been purged to be rerun without a job
   specification change [[GH-3375](https://github.com/hashicorp/nomad/issues/3375)]
 * core: Fix issue in which batch allocations from previous job versions may not
   have been stopped properly. [[GH-3217](https://github.com/hashicorp/nomad/issues/3217)]
 * core: Fix issue in which allocations with the same name during a scale
   down/stop event wouldn't be properly stopped [[GH-3217](https://github.com/hashicorp/nomad/issues/3217)]
 * core: Fix a race condition in which scheduling results from one invocation of
   the scheduler wouldn't be considered by the next for the same job [[GH-3206](https://github.com/hashicorp/nomad/issues/3206)]
 * api: Sort /v1/agent/servers output so that output of Consul checks does not
   change [[GH-3214](https://github.com/hashicorp/nomad/issues/3214)]
 * api: Fix search handling of jobs with more than four hyphens and case were
   length could cause lookup error [[GH-3203](https://github.com/hashicorp/nomad/issues/3203)]
 * client: Improve the speed at which clients detect garbage collection events [[GH-3452](https://github.com/hashicorp/nomad/issues/3452)]
 * client: Fix lock contention that could cause a node to miss a heartbeat and
   be marked as down [[GH-3195](https://github.com/hashicorp/nomad/issues/3195)]
 * client: Fix data race that could lead to concurrent map read/writes during
   heartbeating and fingerprinting [[GH-3461](https://github.com/hashicorp/nomad/issues/3461)]
 * driver/docker: Fix docker user specified syslogging [[GH-3184](https://github.com/hashicorp/nomad/issues/3184)]
 * driver/docker: Fix issue where CPU usage statistics were artificially high
   [[GH-3229](https://github.com/hashicorp/nomad/issues/3229)]
 * client/template: Fix issue in which secrets would be renewed too aggressively
   [[GH-3360](https://github.com/hashicorp/nomad/issues/3360)]

## 0.6.3 (September 11, 2017)

BUG FIXES:
 * api: Search handles prefix longer than allowed UUIDs [[GH-3138](https://github.com/hashicorp/nomad/issues/3138)]
 * api: Search endpoint handles even UUID prefixes with hyphens [[GH-3120](https://github.com/hashicorp/nomad/issues/3120)]
 * api: Don't merge empty update stanza from job into task groups [[GH-3139](https://github.com/hashicorp/nomad/issues/3139)]
 * cli: Sort task groups when displaying a deployment [[GH-3137](https://github.com/hashicorp/nomad/issues/3137)]
 * cli: Handle reading files that are in a symlinked directory [[GH-3164](https://github.com/hashicorp/nomad/issues/3164)]
 * cli: All status commands handle even UUID prefixes with hyphens [[GH-3122](https://github.com/hashicorp/nomad/issues/3122)]
 * cli: Fix autocompletion of paths that include directories on zsh [[GH-3129](https://github.com/hashicorp/nomad/issues/3129)]
 * cli: Fix job deployment -latest handling of jobs without deployments
   [[GH-3166](https://github.com/hashicorp/nomad/issues/3166)]
 * cli: Hide CLI commands not expected to be run by user from autocomplete
   suggestions [[GH-3177](https://github.com/hashicorp/nomad/issues/3177)]
 * cli: Status command honors exact job match even when it is the prefix of
   another job [[GH-3120](https://github.com/hashicorp/nomad/issues/3120)]
 * cli: Fix setting of TLSServerName for node API Client. This fixes an issue of
   contacting nodes that are using TLS [[GH-3127](https://github.com/hashicorp/nomad/issues/3127)]
 * client/template: Fix issue in which the template block could cause high load
   on Vault when secret lease duration was less than the Vault grace [[GH-3153](https://github.com/hashicorp/nomad/issues/3153)]
 * driver/docker: Always purge stopped containers [[GH-3148](https://github.com/hashicorp/nomad/issues/3148)]
 * driver/docker: Fix MemorySwappiness on Windows [[GH-3187](https://github.com/hashicorp/nomad/issues/3187)]
 * driver/docker: Fix issue in which mounts could parse incorrectly [[GH-3163](https://github.com/hashicorp/nomad/issues/3163)]
 * driver/docker: Fix issue where potentially incorrect syslog server address is
   used [[GH-3135](https://github.com/hashicorp/nomad/issues/3135)]
 * driver/docker: Fix server url passed to credential helpers and properly
   capture error output [[GH-3165](https://github.com/hashicorp/nomad/issues/3165)]
 * jobspec: Allow distinct_host constraint to have L/RTarget set [[GH-3136](https://github.com/hashicorp/nomad/issues/3136)]

## 0.6.2 (August 28, 2017)

BUG FIXES:
 * api/cli: Fix logs and fs api and command [[GH-3116](https://github.com/hashicorp/nomad/issues/3116)]

## 0.6.1 (August 28, 2017)

__BACKWARDS INCOMPATIBILITIES:__
 * deployment: Specifying an update stanza with a max_parallel of zero is now
   a validation error. Please update the stanza to be greater than zero or
   remove the stanza as a zero parallelism update is not valid.

IMPROVEMENTS:
 * core: Lost allocations replaced even if part of failed deployment [[GH-2961](https://github.com/hashicorp/nomad/issues/2961)]
 * core: Add autocomplete functionality for resources: allocations, evaluations,
   jobs, deployments and nodes [[GH-2964](https://github.com/hashicorp/nomad/issues/2964)]
 * core: `distinct_property` constraint can set the number of allocations that
   are allowed to share a property value [[GH-2942](https://github.com/hashicorp/nomad/issues/2942)]
 * core: Placing allocation counts towards placement limit fixing issue where
   rolling update could remove an unnecessary amount of allocations [[GH-3070](https://github.com/hashicorp/nomad/issues/3070)]
 * api: Redact Vault.Token from AgentSelf response [[GH-2988](https://github.com/hashicorp/nomad/issues/2988)]
 * cli: node-status displays node version [[GH-3002](https://github.com/hashicorp/nomad/issues/3002)]
 * cli: Disable color output when STDOUT is not a TTY [[GH-3057](https://github.com/hashicorp/nomad/issues/3057)]
 * cli: Add autocomplete functionality for flags for all CLI command [GH 3087]
 * cli: Add status command which takes any identifier and routes to the
   appropriate status command.
 * client: Unmount task directories when alloc is terminal [[GH-3006](https://github.com/hashicorp/nomad/issues/3006)]
 * client/template: Allow template to set Vault grace [[GH-2947](https://github.com/hashicorp/nomad/issues/2947)]
 * client/template: Template emits events explaining why it is blocked [[GH-3001](https://github.com/hashicorp/nomad/issues/3001)]
 * deployment: Disallow max_parallel of zero [[GH-3081](https://github.com/hashicorp/nomad/issues/3081)]
 * deployment: Emit task events explaining unhealthy allocations [[GH-3025](https://github.com/hashicorp/nomad/issues/3025)]
 * deployment: Better description when a deployment should auto-revert but there
   is no target [[GH-3024](https://github.com/hashicorp/nomad/issues/3024)]
 * discovery: Add HTTP header and method support to checks [[GH-3031](https://github.com/hashicorp/nomad/issues/3031)]
 * driver/docker: Added DNS options [[GH-2992](https://github.com/hashicorp/nomad/issues/2992)]
 * driver/docker: Add mount options for volumes [[GH-3021](https://github.com/hashicorp/nomad/issues/3021)]
 * driver/docker: Allow retry of 500 API errors to be handled by restart
   policies when starting a container [[GH-3073](https://github.com/hashicorp/nomad/issues/3073)]
 * driver/rkt: support read-only volume mounts [[GH-2883](https://github.com/hashicorp/nomad/issues/2883)]
 * jobspec: Add `shutdown_delay` so tasks can delay shutdown after deregistering
   from Consul [[GH-3043](https://github.com/hashicorp/nomad/issues/3043)]

BUG FIXES:
 * core: Fix purging of job versions [[GH-3056](https://github.com/hashicorp/nomad/issues/3056)]
 * core: Fix race creating EvalFuture [[GH-3051](https://github.com/hashicorp/nomad/issues/3051)]
 * core: Fix panic occurring from improper bitmap size [[GH-3023](https://github.com/hashicorp/nomad/issues/3023)]
 * core: Fix restoration of parameterized, periodic jobs [[GH-2959](https://github.com/hashicorp/nomad/issues/2959)]
 * core: Fix incorrect destructive update with `distinct_property` constraint
   [[GH-2939](https://github.com/hashicorp/nomad/issues/2939)]
 * cli: Fix autocompleting global flags [[GH-2928](https://github.com/hashicorp/nomad/issues/2928)]
 * cli: Fix panic when using 0.6.0 cli with an older cluster [[GH-2929](https://github.com/hashicorp/nomad/issues/2929)]
 * cli: Fix TLS handling for alloc stats API calls [[GH-3108](https://github.com/hashicorp/nomad/issues/3108)]
 * client: Fix `LC_ALL=C` being set on subprocesses [[GH-3041](https://github.com/hashicorp/nomad/issues/3041)]
 * client/networking: Handle interfaces that only have link-local addresses
   while preferring globally routable addresses [[GH-3089](https://github.com/hashicorp/nomad/issues/3089)]
 * deployment: Fix alloc health with services/checks using interpolation
   [[GH-2984](https://github.com/hashicorp/nomad/issues/2984)]
 * discovery: Fix timeout validation for script checks [[GH-3022](https://github.com/hashicorp/nomad/issues/3022)]
 * driver/docker: Fix leaking plugin file used by syslog server [[GH-2937](https://github.com/hashicorp/nomad/issues/2937)]

## 0.6.0 (July 26, 2017)

__BACKWARDS INCOMPATIBILITIES:__
 * cli: When given a prefix that does not resolve to a particular object,
   commands now return exit code 1 rather than 0.

IMPROVEMENTS:
 * core: Rolling updates based on allocation health [GH-2621, GH-2634, GH-2799]
 * core: New deployment object to track job updates [GH-2621, GH-2634, GH-2799]
 * core: Default advertise to private IP address if bind is 0.0.0.0 [[GH-2399](https://github.com/hashicorp/nomad/issues/2399)]
 * core: Track multiple job versions and add a stopped state for jobs [[GH-2566](https://github.com/hashicorp/nomad/issues/2566)]
 * core: Job updates can create canaries before beginning rolling update
   [GH-2621, GH-2634, GH-2799]
 * core: Back-pressure when evaluations are nacked and ensure scheduling
   progress on evaluation failures [[GH-2555](https://github.com/hashicorp/nomad/issues/2555)]
 * agent/config: Late binding to IP addresses using go-sockaddr/template syntax
   [[GH-2399](https://github.com/hashicorp/nomad/issues/2399)]
 * api: Add `verify_https_client` to require certificates from HTTP clients
   [[GH-2587](https://github.com/hashicorp/nomad/issues/2587)]
 * api/job: Ability to revert job to older versions [[GH-2575](https://github.com/hashicorp/nomad/issues/2575)]
 * cli: Autocomplete for CLI commands [[GH-2848](https://github.com/hashicorp/nomad/issues/2848)]
 * client: Use a random host UUID by default [[GH-2735](https://github.com/hashicorp/nomad/issues/2735)]
 * client: Add `NOMAD_GROUP_NAME` environment variable [[GH-2877](https://github.com/hashicorp/nomad/issues/2877)]
 * client: Environment variables for client DC and Region [[GH-2507](https://github.com/hashicorp/nomad/issues/2507)]
 * client: Hash host ID so its stable and well distributed [[GH-2541](https://github.com/hashicorp/nomad/issues/2541)]
 * client: GC dead allocs if total allocs > `gc_max_allocs` tunable [[GH-2636](https://github.com/hashicorp/nomad/issues/2636)]
 * client: Persist state using bolt-db and more efficient write patterns
   [[GH-2610](https://github.com/hashicorp/nomad/issues/2610)]
 * client: Fingerprint all routable addresses on an interface including IPv6
   addresses [[GH-2536](https://github.com/hashicorp/nomad/issues/2536)]
 * client/artifact: Support .xz archives [[GH-2836](https://github.com/hashicorp/nomad/issues/2836)]
 * client/artifact: Allow specifying a go-getter mode [[GH-2781](https://github.com/hashicorp/nomad/issues/2781)]
 * client/artifact: Support non-Amazon S3-compatible sources [[GH-2781](https://github.com/hashicorp/nomad/issues/2781)]
 * client/template: Support reading env vars from templates [[GH-2654](https://github.com/hashicorp/nomad/issues/2654)]
 * config: Support Unix socket addresses for Consul [[GH-2622](https://github.com/hashicorp/nomad/issues/2622)]
 * discovery: Advertise driver-specified IP address and port [[GH-2709](https://github.com/hashicorp/nomad/issues/2709)]
 * discovery: Support `tls_skip_verify` for Consul HTTPS checks [[GH-2467](https://github.com/hashicorp/nomad/issues/2467)]
 * driver/docker: Allow specifying extra hosts [[GH-2547](https://github.com/hashicorp/nomad/issues/2547)]
 * driver/docker: Allow setting seccomp profiles [[GH-2658](https://github.com/hashicorp/nomad/issues/2658)]
 * driver/docker: Support Docker credential helpers [[GH-2651](https://github.com/hashicorp/nomad/issues/2651)]
 * driver/docker: Auth failures can optionally be ignored [[GH-2786](https://github.com/hashicorp/nomad/issues/2786)]
 * driver/docker: Add `driver.docker.bridge_ip` node attribute [[GH-2797](https://github.com/hashicorp/nomad/issues/2797)]
 * driver/docker: Allow setting container IP with user defined networks
   [[GH-2535](https://github.com/hashicorp/nomad/issues/2535)]
 * driver/rkt: Support `no_overlay` [[GH-2702](https://github.com/hashicorp/nomad/issues/2702)]
 * driver/rkt: Support `insecure_options` list [[GH-2695](https://github.com/hashicorp/nomad/issues/2695)]
 * server: Allow tuning of node heartbeat TTLs [[GH-2859](https://github.com/hashicorp/nomad/issues/2859)]
 * server/networking: Shrink dynamic port range to not overlap with majority of
   operating system's ephemeral port ranges to avoid port conflicts [[GH-2856](https://github.com/hashicorp/nomad/issues/2856)]

BUG FIXES:
 * core: Protect against nil job in new allocation, avoiding panic [[GH-2592](https://github.com/hashicorp/nomad/issues/2592)]
 * core: System jobs should be running until explicitly stopped [[GH-2750](https://github.com/hashicorp/nomad/issues/2750)]
 * core: Prevent invalid job updates (eg service -> batch) [[GH-2746](https://github.com/hashicorp/nomad/issues/2746)]
 * client: Lookup `ip` utility on `$PATH` [[GH-2729](https://github.com/hashicorp/nomad/issues/2729)]
 * client: Add sticky bit to temp directory [[GH-2519](https://github.com/hashicorp/nomad/issues/2519)]
 * client: Shutdown task group leader before other tasks [[GH-2753](https://github.com/hashicorp/nomad/issues/2753)]
 * client: Include symlinks in snapshots when migrating disks [[GH-2687](https://github.com/hashicorp/nomad/issues/2687)]
 * client: Regression for allocation directory unix perms introduced in v0.5.6
   fixed [[GH-2675](https://github.com/hashicorp/nomad/issues/2675)]
 * client: Client syncs allocation state with server before waiting for
   allocation destroy fixing a corner case in which an allocation may be blocked
   till destroy [[GH-2563](https://github.com/hashicorp/nomad/issues/2563)]
 * client: Improved state file handling and reduced write volume [[GH-2878](https://github.com/hashicorp/nomad/issues/2878)]
 * client/artifact: Honor netrc [[GH-2524](https://github.com/hashicorp/nomad/issues/2524)]
 * client/artifact: Handle tars where file in directory is listed before
   directory [[GH-2524](https://github.com/hashicorp/nomad/issues/2524)]
 * client/config: Use `cpu_total_compute` whenever it is set [[GH-2745](https://github.com/hashicorp/nomad/issues/2745)]
 * client/config: Respect `vault.tls_server_name` setting in consul-template
   [[GH-2793](https://github.com/hashicorp/nomad/issues/2793)]
 * driver/exec: Properly set file/dir ownership in chroots [[GH-2552](https://github.com/hashicorp/nomad/issues/2552)]
 * driver/docker: Fix panic in Docker driver on Windows [[GH-2614](https://github.com/hashicorp/nomad/issues/2614)]
 * driver/rkt: Fix env var interpolation [[GH-2777](https://github.com/hashicorp/nomad/issues/2777)]
 * jobspec/validation: Prevent static port conflicts [[GH-2807](https://github.com/hashicorp/nomad/issues/2807)]
 * server: Reject non-TLS clients when TLS enabled [[GH-2525](https://github.com/hashicorp/nomad/issues/2525)]
 * server: Fix a panic in plan evaluation with partial failures and all_at_once
   set [[GH-2544](https://github.com/hashicorp/nomad/issues/2544)]
 * server/periodic: Restoring periodic jobs takes launch time zone into
   consideration [[GH-2808](https://github.com/hashicorp/nomad/issues/2808)]
 * server/vault: Fix Vault Client panic when given nonexistent role [[GH-2648](https://github.com/hashicorp/nomad/issues/2648)]
 * telemetry: Fix merging of use node name [[GH-2762](https://github.com/hashicorp/nomad/issues/2762)]

## 0.5.6 (March 31, 2017)

IMPROVEMENTS:
  * api: Improve log API error when task doesn't exist or hasn't started
    [[GH-2512](https://github.com/hashicorp/nomad/issues/2512)]
  * client: Improve error message when artifact downloading fails [[GH-2289](https://github.com/hashicorp/nomad/issues/2289)]
  * client: Track task start/finish time [[GH-2512](https://github.com/hashicorp/nomad/issues/2512)]
  * client/template: Access Node meta and attributes in template [[GH-2488](https://github.com/hashicorp/nomad/issues/2488)]

BUG FIXES:
  * core: Fix periodic job state switching to dead incorrectly [[GH-2486](https://github.com/hashicorp/nomad/issues/2486)]
  * core: Fix dispatch of periodic job launching allocations immediately
    [[GH-2489](https://github.com/hashicorp/nomad/issues/2489)]
  * api: Fix TLS in logs and fs commands/APIs [[GH-2290](https://github.com/hashicorp/nomad/issues/2290)]
  * cli/plan: Fix diff alignment and remove no change DC output [[GH-2465](https://github.com/hashicorp/nomad/issues/2465)]
  * client: Fix panic when restarting non-running tasks [[GH-2480](https://github.com/hashicorp/nomad/issues/2480)]
  * client: Fix env vars when multiple tasks and ports present [[GH-2491](https://github.com/hashicorp/nomad/issues/2491)]
  * client: Fix `user` attribute disregarding membership of non-main group
    [[GH-2461](https://github.com/hashicorp/nomad/issues/2461)]
  * client/vault: Stop Vault token renewal on task exit [[GH-2495](https://github.com/hashicorp/nomad/issues/2495)]
  * driver/docker: Proper reference counting through task restarts [[GH-2484](https://github.com/hashicorp/nomad/issues/2484)]

## 0.5.5 (March 14, 2017)

__BACKWARDS INCOMPATIBILITIES:__
  * api: The api package definition of a Job has changed from exposing
    primitives to pointers to primitives to allow defaulting of unset fields.
  * driver/docker: The `load` configuration took an array of paths to images
    prior to this release. A single image is expected by the driver so this
    behavior has been changed to take a single path as a string. Jobs using the
    `load` command should update the syntax to a single string.  [[GH-2361](https://github.com/hashicorp/nomad/issues/2361)]

IMPROVEMENTS:
  * core: Handle Serf Reap event [[GH-2310](https://github.com/hashicorp/nomad/issues/2310)]
  * core: Update Serf and Memberlist for more reliable gossip [[GH-2255](https://github.com/hashicorp/nomad/issues/2255)]
  * api: API defaults missing values [[GH-2300](https://github.com/hashicorp/nomad/issues/2300)]
  * api: Validate the restart policy interval [[GH-2311](https://github.com/hashicorp/nomad/issues/2311)]
  * api: New task event for task environment setup [[GH-2302](https://github.com/hashicorp/nomad/issues/2302)]
  * api/cli: Add nomad operator command and API for interacting with Raft
    configuration [[GH-2305](https://github.com/hashicorp/nomad/issues/2305)]
  * cli: node-status displays enabled drivers on the node [[GH-2349](https://github.com/hashicorp/nomad/issues/2349)]
  * client: Apply GC related configurations properly [[GH-2273](https://github.com/hashicorp/nomad/issues/2273)]
  * client: Don't force uppercase meta keys in env vars [[GH-2338](https://github.com/hashicorp/nomad/issues/2338)]
  * client: Limit parallelism during garbage collection [[GH-2427](https://github.com/hashicorp/nomad/issues/2427)]
  * client: Don't exec `uname -r` for node attribute kernel.version [[GH-2380](https://github.com/hashicorp/nomad/issues/2380)]
  * client: Artifact support for git and hg as well as netrc support [[GH-2386](https://github.com/hashicorp/nomad/issues/2386)]
  * client: Add metrics to show number of allocations on in each state [[GH-2425](https://github.com/hashicorp/nomad/issues/2425)]
  * client: Add `NOMAD_{IP,PORT}_<task>_<label>` environment variables [[GH-2426](https://github.com/hashicorp/nomad/issues/2426)]
  * client: Allow specification of `cpu_total_compute` to override fingerprinter
    [[GH-2447](https://github.com/hashicorp/nomad/issues/2447)]
  * client: Reproducible Node ID on OSes that provide system-level UUID
    [[GH-2277](https://github.com/hashicorp/nomad/issues/2277)]
  * driver/docker: Add support for volume drivers [[GH-2351](https://github.com/hashicorp/nomad/issues/2351)]
  * driver/docker: Docker image coordinator and caching [[GH-2361](https://github.com/hashicorp/nomad/issues/2361)]
  * jobspec: Add leader task to allow graceful shutdown of other tasks within
    the task group [[GH-2308](https://github.com/hashicorp/nomad/issues/2308)]
  * periodic: Allow specification of timezones in Periodic Jobs [[GH-2321](https://github.com/hashicorp/nomad/issues/2321)]
  * scheduler: New `distinct_property` constraint [[GH-2418](https://github.com/hashicorp/nomad/issues/2418)]
  * server: Allow specification of eval/job gc threshold [[GH-2370](https://github.com/hashicorp/nomad/issues/2370)]
  * server/vault: Vault Client on Server handles SIGHUP to reload configs
    [[GH-2270](https://github.com/hashicorp/nomad/issues/2270)]
  * telemetry: Clients report allocated/unallocated resources [[GH-2327](https://github.com/hashicorp/nomad/issues/2327)]
  * template: Allow specification of template delimiters [[GH-2315](https://github.com/hashicorp/nomad/issues/2315)]
  * template: Permissions can be set on template destination file [[GH-2262](https://github.com/hashicorp/nomad/issues/2262)]
  * vault: Server side Vault telemetry [[GH-2318](https://github.com/hashicorp/nomad/issues/2318)]
  * vault: Disallow root policy from being specified [[GH-2309](https://github.com/hashicorp/nomad/issues/2309)]

BUG FIXES:
  * core: Handle periodic parameterized jobs [[GH-2385](https://github.com/hashicorp/nomad/issues/2385)]
  * core: Improve garbage collection of stopped batch jobs [[GH-2432](https://github.com/hashicorp/nomad/issues/2432)]
  * api: Fix escaping of HTML characters [[GH-2322](https://github.com/hashicorp/nomad/issues/2322)]
  * cli: Display disk resources in alloc-status [[GH-2404](https://github.com/hashicorp/nomad/issues/2404)]
  * client: Drivers log during fingerprinting [[GH-2337](https://github.com/hashicorp/nomad/issues/2337)]
  * client: Fix race condition with deriving vault tokens [[GH-2275](https://github.com/hashicorp/nomad/issues/2275)]
  * client: Fix remounting alloc dirs after reboots [[GH-2391](https://github.com/hashicorp/nomad/issues/2391)] [[GH-2394](https://github.com/hashicorp/nomad/issues/2394)]
  * client: Replace `-` with `_` in environment variable names [[GH-2406](https://github.com/hashicorp/nomad/issues/2406)]
  * client: Fix panic and deadlock during client restore state when prestart
    fails [[GH-2376](https://github.com/hashicorp/nomad/issues/2376)]
  * config: Fix Consul Config Merging/Copying [[GH-2278](https://github.com/hashicorp/nomad/issues/2278)]
  * config: Fix Client reserved resource merging panic [[GH-2281](https://github.com/hashicorp/nomad/issues/2281)]
  * server: Fix panic when forwarding Vault derivation requests from non-leader
    servers [[GH-2267](https://github.com/hashicorp/nomad/issues/2267)]

## 0.5.4 (January 31, 2017)

IMPROVEMENTS:
  * client: Made the GC related tunables configurable via client configuration
    [[GH-2261](https://github.com/hashicorp/nomad/issues/2261)]

BUG FIXES:
  * client: Fix panic when upgrading to 0.5.3 [[GH-2256](https://github.com/hashicorp/nomad/issues/2256)]

## 0.5.3 (January 30, 2017)

IMPROVEMENTS:
  * core: Introduce parameterized jobs and dispatch command/API [[GH-2128](https://github.com/hashicorp/nomad/issues/2128)]
  * core: Cancel blocked evals upon successful one for job [[GH-2155](https://github.com/hashicorp/nomad/issues/2155)]
  * api: Added APIs for requesting GC of allocations [[GH-2192](https://github.com/hashicorp/nomad/issues/2192)]
  * api: Job summary endpoint includes summary status for child jobs [[GH-2128](https://github.com/hashicorp/nomad/issues/2128)]
  * api/client: Plain text log streaming suitable for viewing logs in a browser
    [[GH-2235](https://github.com/hashicorp/nomad/issues/2235)]
  * cli: Defaulting to showing allocations which belong to currently registered
    job [[GH-2032](https://github.com/hashicorp/nomad/issues/2032)]
  * client: Garbage collect Allocation Runners to free up disk resources
    [[GH-2081](https://github.com/hashicorp/nomad/issues/2081)]
  * client: Don't retrieve Driver Stats if unsupported [[GH-2173](https://github.com/hashicorp/nomad/issues/2173)]
  * client: Filter log lines in the executor based on client's log level
    [[GH-2172](https://github.com/hashicorp/nomad/issues/2172)]
  * client: Added environment variables to discover addresses of sibling tasks
    in an allocation [[GH-2223](https://github.com/hashicorp/nomad/issues/2223)]
  * discovery: Register service with duplicate names on different ports [[GH-2208](https://github.com/hashicorp/nomad/issues/2208)]
  * driver/docker: Add support for network aliases [[GH-1980](https://github.com/hashicorp/nomad/issues/1980)]
  * driver/docker: Add `force_pull` option to force downloading an image [[GH-2147](https://github.com/hashicorp/nomad/issues/2147)]
  * driver/docker: Retry when image is not found while creating a container
    [[GH-2222](https://github.com/hashicorp/nomad/issues/2222)]
  * driver/java: Support setting class_path and class name. [[GH-2199](https://github.com/hashicorp/nomad/issues/2199)]
  * telemetry: Prefix gauge values with node name instead of hostname [[GH-2098](https://github.com/hashicorp/nomad/issues/2098)]
  * template: The template block supports keyOrDefault [[GH-2209](https://github.com/hashicorp/nomad/issues/2209)]
  * template: The template block can now interpolate Nomad environment variables
    [[GH-2209](https://github.com/hashicorp/nomad/issues/2209)]
  * vault: Improve validation of the Vault token given to Nomad servers
    [[GH-2226](https://github.com/hashicorp/nomad/issues/2226)]
  * vault: Support setting the Vault role to derive tokens from with
    `create_from_role` setting [[GH-2226](https://github.com/hashicorp/nomad/issues/2226)]

BUG FIXES:
  * client: Fixed namespacing for the cpu arch attribute [[GH-2161](https://github.com/hashicorp/nomad/issues/2161)]
  * client: Fix issue where allocations weren't pulled for several minutes. This
    manifested as slow starts, delayed kills, etc [[GH-2177](https://github.com/hashicorp/nomad/issues/2177)]
  * client: Fix a panic that would occur with a racy alloc migration
    cancellation [[GH-2231](https://github.com/hashicorp/nomad/issues/2231)]
  * config: Fix merging of Consul options which caused auto_advertise to be
    ignored [[GH-2159](https://github.com/hashicorp/nomad/issues/2159)]
  * driver: Fix image based drivers (eg docker) having host env vars set [[GH-2211](https://github.com/hashicorp/nomad/issues/2211)]
  * driver/docker: Fix Docker auth/logging interpolation [GH-2063, GH-2130]
  * driver/docker: Fix parsing of Docker Auth Configurations. New parsing is
    in-line with Docker itself. Also log debug message if auth lookup failed
    [[GH-2190](https://github.com/hashicorp/nomad/issues/2190)]
  * template: Fix splay being used as a wait and instead randomize the delay
    from 0 seconds to splay duration [[GH-2227](https://github.com/hashicorp/nomad/issues/2227)]

## 0.5.2 (December 23, 2016)

BUG FIXES:
  * client: Fixed a race condition and remove panic when handling duplicate
    allocations [[GH-2096](https://github.com/hashicorp/nomad/issues/2096)]
  * client: Cancel wait for remote allocation if migration is no longer required
    [[GH-2097](https://github.com/hashicorp/nomad/issues/2097)]
  * client: Failure to stat a single mountpoint does not cause all of host
    resource usage collection to fail [[GH-2090](https://github.com/hashicorp/nomad/issues/2090)]

## 0.5.1 (December 12, 2016)

IMPROVEMENTS:
  * driver/rkt: Support rkt's `--dns=host` and `--dns=none` options [[GH-2028](https://github.com/hashicorp/nomad/issues/2028)]

BUG FIXES:
  * agent/config: Fix use of IPv6 addresses [[GH-2036](https://github.com/hashicorp/nomad/issues/2036)]
  * api: Fix file descriptor leak and high CPU usage when using the logs
    endpoint [[GH-2079](https://github.com/hashicorp/nomad/issues/2079)]
  * cli: Improve parsing error when a job without a name is specified [[GH-2030](https://github.com/hashicorp/nomad/issues/2030)]
  * client: Fixed permissions of migrated allocation directory [[GH-2061](https://github.com/hashicorp/nomad/issues/2061)]
  * client: Ensuring allocations are not blocked more than once [[GH-2040](https://github.com/hashicorp/nomad/issues/2040)]
  * client: Fix race on StreamFramer Destroy which would cause a panic [[GH-2007](https://github.com/hashicorp/nomad/issues/2007)]
  * client: Not migrating allocation directories on the same client if sticky is
    turned off [[GH-2017](https://github.com/hashicorp/nomad/issues/2017)]
  * client/vault: Fix issue in which deriving a Vault token would fail with
    allocation does not exist due to stale queries [[GH-2050](https://github.com/hashicorp/nomad/issues/2050)]
  * driver/docker: Make container exist errors non-retriable by task runner
    [[GH-2033](https://github.com/hashicorp/nomad/issues/2033)]
  * driver/docker: Fixed an issue related to purging containers with same name
    as Nomad is trying to start [[GH-2037](https://github.com/hashicorp/nomad/issues/2037)]
  * driver/rkt: Fix validation of rkt volumes [[GH-2027](https://github.com/hashicorp/nomad/issues/2027)]

## 0.5.0 (November 16, 2016)

__BACKWARDS INCOMPATIBILITIES:__
  * jobspec: Extracted the disk resources from the task to the task group. The
    new block is name `ephemeral_disk`. Nomad will automatically convert
    existing jobs but newly submitted jobs should refactor the disk resource
    [GH-1710, GH-1679]
  * agent/config: `network_speed` is now an override and not a default value. If
    the network link speed is not detected a default value is applied.

IMPROVEMENTS:
  * core: Support for gossip encryption [[GH-1791](https://github.com/hashicorp/nomad/issues/1791)]
  * core: Vault integration to handle secure introduction of tasks [GH-1583,
    GH-1713]
  * core: New `set_contains` constraint to determine if a set contains all
    specified values [[GH-1839](https://github.com/hashicorp/nomad/issues/1839)]
  * core: Scheduler version enforcement disallows different scheduler version
    from making decisions simultaneously [[GH-1872](https://github.com/hashicorp/nomad/issues/1872)]
  * core: Introduce node SecretID which can be used to minimize the available
    surface area of RPCs to malicious Nomad Clients [[GH-1597](https://github.com/hashicorp/nomad/issues/1597)]
  * core: Add `sticky` volumes which inform the scheduler to prefer placing
    updated allocations on the same node and to reuse the `local/` and
    `alloc/data` directory from previous allocation allowing semi-persistent
    data and allow those folders to be synced from a remote node [GH-1654,
    GH-1741]
  * agent: Add DataDog telemetry sync [[GH-1816](https://github.com/hashicorp/nomad/issues/1816)]
  * agent: Allow Consul health checks to use bind address rather than advertise
    [[GH-1866](https://github.com/hashicorp/nomad/issues/1866)]
  * agent/config: Advertise addresses do not need to specify a port [[GH-1902](https://github.com/hashicorp/nomad/issues/1902)]
  * agent/config: Bind address defaults to 0.0.0.0 and Advertise defaults to
    hostname [[GH-1955](https://github.com/hashicorp/nomad/issues/1955)]
  * api: Support TLS for encrypting Raft, RPC and HTTP APIs [[GH-1853](https://github.com/hashicorp/nomad/issues/1853)]
  * api: Implement blocking queries for querying a job's evaluations [[GH-1892](https://github.com/hashicorp/nomad/issues/1892)]
  * cli: `nomad alloc-status` shows allocation creation time [[GH-1623](https://github.com/hashicorp/nomad/issues/1623)]
  * cli: `nomad node-status` shows node metadata in verbose mode [[GH-1841](https://github.com/hashicorp/nomad/issues/1841)]
  * client: Failed RPCs are retried on all servers [[GH-1735](https://github.com/hashicorp/nomad/issues/1735)]
  * client: Fingerprint and driver blacklist support [[GH-1949](https://github.com/hashicorp/nomad/issues/1949)]
  * client: Introduce a `secrets/` directory to tasks where sensitive data can
    be written [[GH-1681](https://github.com/hashicorp/nomad/issues/1681)]
  * client/jobspec: Add support for templates that can render static files,
    dynamic content from Consul and secrets from Vault [[GH-1783](https://github.com/hashicorp/nomad/issues/1783)]
  * driver: Export `NOMAD_JOB_NAME` environment variable [[GH-1804](https://github.com/hashicorp/nomad/issues/1804)]
  * driver/docker: Docker For Mac support [[GH-1806](https://github.com/hashicorp/nomad/issues/1806)]
  * driver/docker: Support Docker volumes [[GH-1767](https://github.com/hashicorp/nomad/issues/1767)]
  * driver/docker: Allow Docker logging to be configured [[GH-1767](https://github.com/hashicorp/nomad/issues/1767)]
  * driver/docker: Add `userns_mode` (`--userns`) support [[GH-1940](https://github.com/hashicorp/nomad/issues/1940)]
  * driver/lxc: Support for LXC containers [[GH-1699](https://github.com/hashicorp/nomad/issues/1699)]
  * driver/rkt: Support network configurations [[GH-1862](https://github.com/hashicorp/nomad/issues/1862)]
  * driver/rkt: Support rkt volumes (rkt >= 1.0.0 required) [[GH-1812](https://github.com/hashicorp/nomad/issues/1812)]
  * server/rpc: Added an RPC endpoint for retrieving server members [[GH-1947](https://github.com/hashicorp/nomad/issues/1947)]

BUG FIXES:
  * core: Fix case where dead nodes were not properly handled by System
    scheduler [[GH-1715](https://github.com/hashicorp/nomad/issues/1715)]
  * agent: Handle the SIGPIPE signal preventing panics on journalctl restarts
    [[GH-1802](https://github.com/hashicorp/nomad/issues/1802)]
  * api: Disallow filesystem APIs to read paths that escape the allocation
    directory [[GH-1786](https://github.com/hashicorp/nomad/issues/1786)]
  * cli: `nomad run` failed to run on Windows [[GH-1690](https://github.com/hashicorp/nomad/issues/1690)]
  * cli: `alloc-status` and `node-status` work without access to task stats
    [[GH-1660](https://github.com/hashicorp/nomad/issues/1660)]
  * cli: `alloc-status` does not query for allocation statistics if node is down
    [[GH-1844](https://github.com/hashicorp/nomad/issues/1844)]
  * client: Prevent race when persisting state file [[GH-1682](https://github.com/hashicorp/nomad/issues/1682)]
  * client: Retry recoverable errors when starting a driver [[GH-1891](https://github.com/hashicorp/nomad/issues/1891)]
  * client: Do not validate the command does not contain spaces [[GH-1974](https://github.com/hashicorp/nomad/issues/1974)]
  * client: Fix old services not getting removed from consul on update [[GH-1668](https://github.com/hashicorp/nomad/issues/1668)]
  * client: Preserve permissions of nested directories while chrooting [[GH-1960](https://github.com/hashicorp/nomad/issues/1960)]
  * client: Folder permissions are dropped even when not running as root [[GH-1888](https://github.com/hashicorp/nomad/issues/1888)]
  * client: Artifact download failures will be retried before failing tasks
    [[GH-1558](https://github.com/hashicorp/nomad/issues/1558)]
  * client: Fix a memory leak in the executor that caused failed allocations
    [[GH-1762](https://github.com/hashicorp/nomad/issues/1762)]
  * client: Fix a crash related to stats publishing when driver hasn't started
    yet [[GH-1723](https://github.com/hashicorp/nomad/issues/1723)]
  * client: Chroot environment is only created once, avoid potential filesystem
    errors [[GH-1753](https://github.com/hashicorp/nomad/issues/1753)]
  * client: Failures to download an artifact are retried according to restart
    policy before failing the allocation [[GH-1653](https://github.com/hashicorp/nomad/issues/1653)]
  * client/executor: Prevent race when updating a job configuration with the
    logger [[GH-1886](https://github.com/hashicorp/nomad/issues/1886)]
  * client/fingerprint: Fix inconsistent CPU MHz fingerprinting [[GH-1366](https://github.com/hashicorp/nomad/issues/1366)]
  * env/aws: Fix an issue with reserved ports causing placement failures
    [[GH-1617](https://github.com/hashicorp/nomad/issues/1617)]
  * discovery: Interpolate all service and check fields [[GH-1966](https://github.com/hashicorp/nomad/issues/1966)]
  * discovery: Fix old services not getting removed from Consul on update
    [[GH-1668](https://github.com/hashicorp/nomad/issues/1668)]
  * discovery: Fix HTTP timeout with Server HTTP health check when there is no
    leader [[GH-1656](https://github.com/hashicorp/nomad/issues/1656)]
  * discovery: Fix client flapping when server is in a different datacenter as
    the client [[GH-1641](https://github.com/hashicorp/nomad/issues/1641)]
  * discovery/jobspec: Validate service name after interpolation [[GH-1852](https://github.com/hashicorp/nomad/issues/1852)]
  * driver/docker: Fix `local/` directory mount into container [[GH-1830](https://github.com/hashicorp/nomad/issues/1830)]
  * driver/docker: Interpolate all string configuration variables [[GH-1965](https://github.com/hashicorp/nomad/issues/1965)]
  * jobspec: Tasks without a resource block no longer fail to validate [[GH-1864](https://github.com/hashicorp/nomad/issues/1864)]
  * jobspec: Update HCL to fix panic in JSON parsing [[GH-1754](https://github.com/hashicorp/nomad/issues/1754)]

## 0.4.1 (August 18, 2016)

__BACKWARDS INCOMPATIBILITIES:__
  * telemetry: Operators will have to explicitly opt-in for Nomad client to
    publish allocation and node metrics

IMPROVEMENTS:
  * core: Allow count 0 on system jobs [[GH-1421](https://github.com/hashicorp/nomad/issues/1421)]
  * core: Summarize the current status of registered jobs. [GH-1383, GH-1517]
  * core: Gracefully handle short lived outages by holding RPC calls [[GH-1403](https://github.com/hashicorp/nomad/issues/1403)]
  * core: Introduce a lost state for allocations that were on Nodes that died
    [[GH-1516](https://github.com/hashicorp/nomad/issues/1516)]
  * api: client Logs endpoint for streaming task logs [[GH-1444](https://github.com/hashicorp/nomad/issues/1444)]
  * api/cli: Support for tailing/streaming files [GH-1404, GH-1420]
  * api/server: Support for querying job summaries [[GH-1455](https://github.com/hashicorp/nomad/issues/1455)]
  * cli: `nomad logs` command for streaming task logs [[GH-1444](https://github.com/hashicorp/nomad/issues/1444)]
  * cli: `nomad status` shows the create time of allocations [[GH-1540](https://github.com/hashicorp/nomad/issues/1540)]
  * cli: `nomad plan` exit code indicates if changes will occur [[GH-1502](https://github.com/hashicorp/nomad/issues/1502)]
  * cli: status commands support JSON output and go template formating [[GH-1503](https://github.com/hashicorp/nomad/issues/1503)]
  * cli: Validate and plan command supports reading from stdin [GH-1460,
    GH-1458]
  * cli: Allow basic authentication through address and environment variable
    [[GH-1610](https://github.com/hashicorp/nomad/issues/1610)]
  * cli: `nomad node-status` shows volume name for non-physical volumes instead
    of showing 0B used [[GH-1538](https://github.com/hashicorp/nomad/issues/1538)]
  * cli: Support retrieving job files using go-getter in the `run`, `plan` and
    `validate` command [[GH-1511](https://github.com/hashicorp/nomad/issues/1511)]
  * client: Add killing event to task state [[GH-1457](https://github.com/hashicorp/nomad/issues/1457)]
  * client: Fingerprint network speed on Windows [[GH-1443](https://github.com/hashicorp/nomad/issues/1443)]
  * discovery: Support for initial check status [[GH-1599](https://github.com/hashicorp/nomad/issues/1599)]
  * discovery: Support for query params in health check urls [[GH-1562](https://github.com/hashicorp/nomad/issues/1562)]
  * driver/docker: Allow working directory to be configured [[GH-1513](https://github.com/hashicorp/nomad/issues/1513)]
  * driver/docker: Remove docker volumes when removing container [[GH-1519](https://github.com/hashicorp/nomad/issues/1519)]
  * driver/docker: Set windows containers network mode to nat by default
    [[GH-1521](https://github.com/hashicorp/nomad/issues/1521)]
  * driver/exec: Allow chroot environment to be configurable [[GH-1518](https://github.com/hashicorp/nomad/issues/1518)]
  * driver/qemu: Allows users to pass extra args to the qemu driver [[GH-1596](https://github.com/hashicorp/nomad/issues/1596)]
  * telemetry: Circonus integration for telemetry metrics [[GH-1459](https://github.com/hashicorp/nomad/issues/1459)]
  * telemetry: Allow operators to opt-in for publishing metrics [[GH-1501](https://github.com/hashicorp/nomad/issues/1501)]

BUG FIXES:
  * agent: Reload agent configuration on SIGHUP [[GH-1566](https://github.com/hashicorp/nomad/issues/1566)]
  * core: Sanitize empty slices/maps in jobs to avoid incorrect create/destroy
    updates [[GH-1434](https://github.com/hashicorp/nomad/issues/1434)]
  * core: Fix race in which a Node registers and doesn't receive system jobs
    [[GH-1456](https://github.com/hashicorp/nomad/issues/1456)]
  * core: Fix issue in which Nodes with large amount of reserved ports would
    cause dynamic port allocations to fail [[GH-1526](https://github.com/hashicorp/nomad/issues/1526)]
  * core: Fix a condition in which old batch allocations could get updated even
    after terminal. In a rare case this could cause a server panic [[GH-1471](https://github.com/hashicorp/nomad/issues/1471)]
  * core: Do not update the Job attached to Allocations that have been marked
    terminal [[GH-1508](https://github.com/hashicorp/nomad/issues/1508)]
  * agent: Fix advertise address when using IPv6 [[GH-1465](https://github.com/hashicorp/nomad/issues/1465)]
  * cli: Fix node-status when using IPv6 advertise address [[GH-1465](https://github.com/hashicorp/nomad/issues/1465)]
  * client: Merging telemetry configuration properly [[GH-1670](https://github.com/hashicorp/nomad/issues/1670)]
  * client: Task start errors adhere to restart policy mode [[GH-1405](https://github.com/hashicorp/nomad/issues/1405)]
  * client: Reregister with servers if node is unregistered [[GH-1593](https://github.com/hashicorp/nomad/issues/1593)]
  * client: Killing an allocation doesn't cause allocation stats to block
    [[GH-1454](https://github.com/hashicorp/nomad/issues/1454)]
  * driver/docker: Disable swap on docker driver [[GH-1480](https://github.com/hashicorp/nomad/issues/1480)]
  * driver/docker: Fix improper gating on privileged mode [[GH-1506](https://github.com/hashicorp/nomad/issues/1506)]
  * driver/docker: Default network type is "nat" on Windows [[GH-1521](https://github.com/hashicorp/nomad/issues/1521)]
  * driver/docker: Cleanup created volume when destroying container [[GH-1519](https://github.com/hashicorp/nomad/issues/1519)]
  * driver/rkt: Set host environment variables [[GH-1581](https://github.com/hashicorp/nomad/issues/1581)]
  * driver/rkt: Validate the command and trust_prefix configs [[GH-1493](https://github.com/hashicorp/nomad/issues/1493)]
  * plan: Plan on system jobs discounts nodes that do not meet required
    constraints [[GH-1568](https://github.com/hashicorp/nomad/issues/1568)]

## 0.4.0 (June 28, 2016)

__BACKWARDS INCOMPATIBILITIES:__
  * api: Tasks are no longer allowed to have slashes in their name [[GH-1210](https://github.com/hashicorp/nomad/issues/1210)]
  * cli: Remove the eval-monitor command. Users should switch to `nomad
    eval-status -monitor`.
  * config: Consul configuration has been moved from client options map to
    consul block under client configuration
  * driver/docker: Enabled SSL by default for pulling images from docker
    registries. [[GH-1336](https://github.com/hashicorp/nomad/issues/1336)]

IMPROVEMENTS:
  * core: Scheduler reuses blocked evaluations to avoid unbounded creation of
    evaluations under high contention [[GH-1199](https://github.com/hashicorp/nomad/issues/1199)]
  * core: Scheduler stores placement failures in evaluations, no longer
    generating failed allocations for debug information [[GH-1188](https://github.com/hashicorp/nomad/issues/1188)]
  * api: Faster JSON response encoding [[GH-1182](https://github.com/hashicorp/nomad/issues/1182)]
  * api: Gzip compress HTTP API requests [[GH-1203](https://github.com/hashicorp/nomad/issues/1203)]
  * api: Plan api introduced for the Job endpoint [[GH-1168](https://github.com/hashicorp/nomad/issues/1168)]
  * api: Job endpoint can enforce Job Modify Index to ensure job is being
    modified from a known state [[GH-1243](https://github.com/hashicorp/nomad/issues/1243)]
  * api/client: Add resource usage APIs for retrieving tasks/allocations/host
    resource usage [[GH-1189](https://github.com/hashicorp/nomad/issues/1189)]
  * cli: Faster when displaying large amounts outputs [[GH-1362](https://github.com/hashicorp/nomad/issues/1362)]
  * cli: Deprecate `eval-monitor` and introduce `eval-status` [[GH-1206](https://github.com/hashicorp/nomad/issues/1206)]
  * cli: Unify the `fs` family of commands to be a single command [[GH-1150](https://github.com/hashicorp/nomad/issues/1150)]
  * cli: Introduce `nomad plan` to dry-run a job through the scheduler and
    determine its effects [[GH-1181](https://github.com/hashicorp/nomad/issues/1181)]
  * cli: node-status command displays host resource usage and allocation
    resources [[GH-1261](https://github.com/hashicorp/nomad/issues/1261)]
  * cli: Region flag and environment variable introduced to set region
    forwarding. Automatic region forwarding for run and plan [[GH-1237](https://github.com/hashicorp/nomad/issues/1237)]
  * client: If Consul is available, automatically bootstrap Nomad Client
    using the `_nomad` service in Consul. Nomad Servers now register
    themselves with Consul to make this possible. [[GH-1201](https://github.com/hashicorp/nomad/issues/1201)]
  * drivers: Qemu and Java can be run without an artifact being download. Useful
    if the artifact exists inside a chrooted directory [[GH-1262](https://github.com/hashicorp/nomad/issues/1262)]
  * driver/docker: Added a client options to set SELinux labels for container
    bind mounts. [[GH-788](https://github.com/hashicorp/nomad/issues/788)]
  * driver/docker: Enabled SSL by default for pulling images from docker
    registries. [[GH-1336](https://github.com/hashicorp/nomad/issues/1336)]
  * server: If Consul is available, automatically bootstrap Nomad Servers
    using the `_nomad` service in Consul.  [[GH-1276](https://github.com/hashicorp/nomad/issues/1276)]

BUG FIXES:
  * core: Improve garbage collection of allocations and nodes [[GH-1256](https://github.com/hashicorp/nomad/issues/1256)]
  * core: Fix a potential deadlock if establishing leadership fails and is
    retried [[GH-1231](https://github.com/hashicorp/nomad/issues/1231)]
  * core: Do not restart successful batch jobs when the node is removed/drained
    [[GH-1205](https://github.com/hashicorp/nomad/issues/1205)]
  * core: Fix an issue in which the scheduler could be invoked with insufficient
    state [[GH-1339](https://github.com/hashicorp/nomad/issues/1339)]
  * core: Updated User, Meta or Resources in a task cause create/destroy updates
    [GH-1128, GH-1153]
  * core: Fix blocked evaluations being run without properly accounting for
    priority [[GH-1183](https://github.com/hashicorp/nomad/issues/1183)]
  * api: Tasks are no longer allowed to have slashes in their name [[GH-1210](https://github.com/hashicorp/nomad/issues/1210)]
  * client: Delete tmp files used to communicate with executor [[GH-1241](https://github.com/hashicorp/nomad/issues/1241)]
  * client: Prevent the client from restoring with incorrect task state [[GH-1294](https://github.com/hashicorp/nomad/issues/1294)]
  * discovery: Ensure service and check names are unique [GH-1143, GH-1144]
  * driver/docker: Ensure docker client doesn't time out after a minute.
    [[GH-1184](https://github.com/hashicorp/nomad/issues/1184)]
  * driver/java: Fix issue in which Java on darwin attempted to chroot [[GH-1262](https://github.com/hashicorp/nomad/issues/1262)]
  * driver/docker: Fix issue in which logs could be spliced [[GH-1322](https://github.com/hashicorp/nomad/issues/1322)]

## 0.3.2 (April 22, 2016)

IMPROVEMENTS:
  * core: Garbage collection partitioned to avoid system delays [[GH-1012](https://github.com/hashicorp/nomad/issues/1012)]
  * core: Allow count zero task groups to enable blue/green deploys [[GH-931](https://github.com/hashicorp/nomad/issues/931)]
  * core: Validate driver configurations when submitting jobs [GH-1062, GH-1089]
  * core: Job Deregister forces an evaluation for the job even if it doesn't
    exist [[GH-981](https://github.com/hashicorp/nomad/issues/981)]
  * core: Rename successfully finished allocations to "Complete" rather than
    "Dead" for clarity [[GH-975](https://github.com/hashicorp/nomad/issues/975)]
  * cli: `alloc-status` explains restart decisions [[GH-984](https://github.com/hashicorp/nomad/issues/984)]
  * cli: `node-drain -self` drains the local node [[GH-1068](https://github.com/hashicorp/nomad/issues/1068)]
  * cli: `node-status -self` queries the local node [[GH-1004](https://github.com/hashicorp/nomad/issues/1004)]
  * cli: Destructive commands now require confirmation [[GH-983](https://github.com/hashicorp/nomad/issues/983)]
  * cli: `alloc-status` display is less verbose by default [[GH-946](https://github.com/hashicorp/nomad/issues/946)]
  * cli: `server-members` displays the current leader in each region [[GH-935](https://github.com/hashicorp/nomad/issues/935)]
  * cli: `run` has an `-output` flag to emit a JSON version of the job [[GH-990](https://github.com/hashicorp/nomad/issues/990)]
  * cli: New `inspect` command to display a submitted job's specification
    [[GH-952](https://github.com/hashicorp/nomad/issues/952)]
  * cli: `node-status` display is less verbose by default and shows a node's
    total resources [[GH-946](https://github.com/hashicorp/nomad/issues/946)]
  * client: `artifact` source can be interpreted [[GH-1070](https://github.com/hashicorp/nomad/issues/1070)]
  * client: Add IP and Port environment variables [[GH-1099](https://github.com/hashicorp/nomad/issues/1099)]
  * client: Nomad fingerprinter to detect client's version [[GH-965](https://github.com/hashicorp/nomad/issues/965)]
  * client: Tasks can interpret Meta set in the task group and job [[GH-985](https://github.com/hashicorp/nomad/issues/985)]
  * client: All tasks in a task group are killed when a task fails [[GH-962](https://github.com/hashicorp/nomad/issues/962)]
  * client: Pass environment variables from host to exec based tasks [[GH-970](https://github.com/hashicorp/nomad/issues/970)]
  * client: Allow task's to be run as particular user [GH-950, GH-978]
  * client: `artifact` block now supports downloading paths relative to the
    task's directory [[GH-944](https://github.com/hashicorp/nomad/issues/944)]
  * docker: Timeout communications with Docker Daemon to avoid deadlocks with
    misbehaving Docker Daemon [[GH-1117](https://github.com/hashicorp/nomad/issues/1117)]
  * discovery: Support script based health checks [[GH-986](https://github.com/hashicorp/nomad/issues/986)]
  * discovery: Allowing registration of services which don't expose ports
    [[GH-1092](https://github.com/hashicorp/nomad/issues/1092)]
  * driver/docker: Support for `tty` and `interactive` options [[GH-1059](https://github.com/hashicorp/nomad/issues/1059)]
  * jobspec: Improved validation of services referencing port labels [[GH-1097](https://github.com/hashicorp/nomad/issues/1097)]
  * periodic: Periodic jobs are always evaluated in UTC timezone [[GH-1074](https://github.com/hashicorp/nomad/issues/1074)]

BUG FIXES:
  * core: Prevent garbage collection of running batch jobs [[GH-989](https://github.com/hashicorp/nomad/issues/989)]
  * core: Trigger System scheduler when Node drain is disabled [[GH-1106](https://github.com/hashicorp/nomad/issues/1106)]
  * core: Fix issue where in-place updated allocation double counted resources
    [[GH-957](https://github.com/hashicorp/nomad/issues/957)]
  * core: Fix drained, batched allocations from being migrated indefinitely
    [[GH-1086](https://github.com/hashicorp/nomad/issues/1086)]
  * client: Garbage collect Docker containers on exit [[GH-1071](https://github.com/hashicorp/nomad/issues/1071)]
  * client: Fix common exec failures on CentOS and Amazon Linux [[GH-1009](https://github.com/hashicorp/nomad/issues/1009)]
  * client: Fix S3 artifact downloading with IAM credentials [[GH-1113](https://github.com/hashicorp/nomad/issues/1113)]
  * client: Fix handling of environment variables containing multiple equal
    signs [[GH-1115](https://github.com/hashicorp/nomad/issues/1115)]

## 0.3.1 (March 16, 2016)

__BACKWARDS INCOMPATIBILITIES:__
  * Service names that dont conform to RFC-1123 and RFC-2782 will fail
    validation. To fix, change service name to conform to the RFCs before
    running the job [[GH-915](https://github.com/hashicorp/nomad/issues/915)]
  * Jobs that downloaded artifacts will have to be updated to the new syntax and
    be resubmitted. The new syntax consolidates artifacts to the `task` rather
    than being duplicated inside each driver config [[GH-921](https://github.com/hashicorp/nomad/issues/921)]

IMPROVEMENTS:
  * cli: Validate job file schemas [[GH-900](https://github.com/hashicorp/nomad/issues/900)]
  * client: Add environment variables for task name, allocation ID/Name/Index
    [GH-869, GH-896]
  * client: Starting task is retried under the restart policy if the error is
    recoverable [[GH-859](https://github.com/hashicorp/nomad/issues/859)]
  * client: Allow tasks to download artifacts, which can be archives, prior to
    starting [[GH-921](https://github.com/hashicorp/nomad/issues/921)]
  * config: Validate Nomad configuration files [[GH-910](https://github.com/hashicorp/nomad/issues/910)]
  * config: Client config allows reserving resources [[GH-910](https://github.com/hashicorp/nomad/issues/910)]
  * driver/docker: Support for ECR [[GH-858](https://github.com/hashicorp/nomad/issues/858)]
  * driver/docker: Periodic Fingerprinting [[GH-893](https://github.com/hashicorp/nomad/issues/893)]
  * driver/docker: Preventing port reservation for log collection on Unix platforms [[GH-897](https://github.com/hashicorp/nomad/issues/897)]
  * driver/rkt: Pass DNS information to rkt driver [[GH-892](https://github.com/hashicorp/nomad/issues/892)]
  * jobspec: Require RFC-1123 and RFC-2782 valid service names [[GH-915](https://github.com/hashicorp/nomad/issues/915)]

BUG FIXES:
  * core: No longer cancel evaluations that are delayed in the plan queue
    [[GH-884](https://github.com/hashicorp/nomad/issues/884)]
  * api: Guard client/fs/ APIs from being accessed on a non-client node [[GH-890](https://github.com/hashicorp/nomad/issues/890)]
  * client: Allow dashes in variable names during interpolation [[GH-857](https://github.com/hashicorp/nomad/issues/857)]
  * client: Updating kill timeout adheres to operator specified maximum value [[GH-878](https://github.com/hashicorp/nomad/issues/878)]
  * client: Fix a case in which clients would pull but not run allocations
    [[GH-906](https://github.com/hashicorp/nomad/issues/906)]
  * consul: Remove concurrent map access [[GH-874](https://github.com/hashicorp/nomad/issues/874)]
  * driver/exec: Stopping tasks with more than one pid in a cgroup [[GH-855](https://github.com/hashicorp/nomad/issues/855)]
  * client/executor/linux: Add /run/resolvconf/ to chroot so DNS works [[GH-905](https://github.com/hashicorp/nomad/issues/905)]

## 0.3.0 (February 25, 2016)

__BACKWARDS INCOMPATIBILITIES:__
  * Stdout and Stderr log files of tasks have moved from task/local to
    alloc/logs [[GH-851](https://github.com/hashicorp/nomad/issues/851)]
  * Any users of the runtime environment variable `$NOMAD_PORT_` will need to
    update to the new `${NOMAD_ADDR_}` variable [[GH-704](https://github.com/hashicorp/nomad/issues/704)]
  * Service names that include periods will fail validation. To fix, remove any
    periods from the service name before running the job [[GH-770](https://github.com/hashicorp/nomad/issues/770)]
  * Task resources are now validated and enforce minimum resources. If a job
    specifies resources below the minimum they will need to be updated [[GH-739](https://github.com/hashicorp/nomad/issues/739)]
  * Node ID is no longer specifiable. For users who have set a custom Node
    ID, the node should be drained before Nomad is updated and the data_dir
    should be deleted before starting for the first time [[GH-675](https://github.com/hashicorp/nomad/issues/675)]
  * Users of custom restart policies should update to the new syntax which adds
    a `mode` field. The `mode` can be either `fail` or `delay`. The default for
    `batch` and `service` jobs is `fail` and `delay` respectively [[GH-594](https://github.com/hashicorp/nomad/issues/594)]
  * All jobs that interpret variables in constraints or driver configurations
    will need to be updated to the new syntax which wraps the interpreted
    variable in curly braces. (`$node.class` becomes `${node.class}`) [[GH-760](https://github.com/hashicorp/nomad/issues/760)]

IMPROVEMENTS:
  * core: Populate job status [[GH-663](https://github.com/hashicorp/nomad/issues/663)]
  * core: Cgroup fingerprinter [[GH-712](https://github.com/hashicorp/nomad/issues/712)]
  * core: Node class constraint [[GH-618](https://github.com/hashicorp/nomad/issues/618)]
  * core: User specifiable kill timeout [[GH-624](https://github.com/hashicorp/nomad/issues/624)]
  * core: Job queueing via blocked evaluations  [[GH-726](https://github.com/hashicorp/nomad/issues/726)]
  * core: Only reschedule failed batch allocations [[GH-746](https://github.com/hashicorp/nomad/issues/746)]
  * core: Add available nodes by DC to AllocMetrics [[GH-619](https://github.com/hashicorp/nomad/issues/619)]
  * core: Improve scheduler retry logic under contention [[GH-787](https://github.com/hashicorp/nomad/issues/787)]
  * core: Computed node class and stack optimization [GH-691, GH-708]
  * core: Improved restart policy with more user configuration [[GH-594](https://github.com/hashicorp/nomad/issues/594)]
  * core: Periodic specification for jobs [GH-540, GH-657, GH-659, GH-668]
  * core: Batch jobs are garbage collected from the Nomad Servers [[GH-586](https://github.com/hashicorp/nomad/issues/586)]
  * core: Free half the CPUs on leader node for use in plan queue and evaluation
    broker [[GH-812](https://github.com/hashicorp/nomad/issues/812)]
  * core: Seed random number generator used to randomize node traversal order
    during scheduling [[GH-808](https://github.com/hashicorp/nomad/issues/808)]
  * core: Performance improvements [GH-823, GH-825, GH-827, GH-830, GH-832,
    GH-833, GH-834, GH-839]
  * core/api: System garbage collection endpoint [[GH-828](https://github.com/hashicorp/nomad/issues/828)]
  * core/api: Allow users to set arbitrary headers via agent config [[GH-699](https://github.com/hashicorp/nomad/issues/699)]
  * core/cli: Prefix based lookups of allocs/nodes/evals/jobs [[GH-575](https://github.com/hashicorp/nomad/issues/575)]
  * core/cli: Print short identifiers and UX cleanup [GH-675, GH-693, GH-692]
  * core/client: Client pulls minimum set of required allocations [[GH-731](https://github.com/hashicorp/nomad/issues/731)]
  * cli: Output of agent-info is sorted [[GH-617](https://github.com/hashicorp/nomad/issues/617)]
  * cli: Eval monitor detects zero wait condition [[GH-776](https://github.com/hashicorp/nomad/issues/776)]
  * cli: Ability to navigate allocation directories [GH-709, GH-798]
  * client: Batch allocation updates to the server [[GH-835](https://github.com/hashicorp/nomad/issues/835)]
  * client: Log rotation for all drivers [GH-685, GH-763, GH-819]
  * client: Only download artifacts from http, https, and S3 [[GH-841](https://github.com/hashicorp/nomad/issues/841)]
  * client: Create a tmp/ directory inside each task directory [[GH-757](https://github.com/hashicorp/nomad/issues/757)]
  * client: Store when an allocation was received by the client [[GH-821](https://github.com/hashicorp/nomad/issues/821)]
  * client: Heartbeating and saving state resilient under high load [[GH-811](https://github.com/hashicorp/nomad/issues/811)]
  * client: Handle updates to tasks Restart Policy and KillTimeout [[GH-751](https://github.com/hashicorp/nomad/issues/751)]
  * client: Killing a driver handle is retried with an exponential backoff
    [[GH-809](https://github.com/hashicorp/nomad/issues/809)]
  * client: Send Node to server when periodic fingerprinters change Node
    attributes/metadata [[GH-749](https://github.com/hashicorp/nomad/issues/749)]
  * client/api: File-system access to allocation directories [[GH-669](https://github.com/hashicorp/nomad/issues/669)]
  * drivers: Validate the "command" field contains a single value [[GH-842](https://github.com/hashicorp/nomad/issues/842)]
  * drivers: Interpret Nomad variables in environment variables/args [[GH-653](https://github.com/hashicorp/nomad/issues/653)]
  * driver/rkt: Add support for CPU/Memory isolation [[GH-610](https://github.com/hashicorp/nomad/issues/610)]
  * driver/rkt: Add support for mounting alloc/task directory [[GH-645](https://github.com/hashicorp/nomad/issues/645)]
  * driver/docker: Support for .dockercfg based auth for private registries
    [[GH-773](https://github.com/hashicorp/nomad/issues/773)]

BUG FIXES:
  * core: Node drain could only be partially applied [[GH-750](https://github.com/hashicorp/nomad/issues/750)]
  * core: Fix panic when eval Ack occurs at delivery limit [[GH-790](https://github.com/hashicorp/nomad/issues/790)]
  * cli: Handle parsing of un-named ports [[GH-604](https://github.com/hashicorp/nomad/issues/604)]
  * cli: Enforce absolute paths for data directories [[GH-622](https://github.com/hashicorp/nomad/issues/622)]
  * client: Cleanup of the allocation directory [[GH-755](https://github.com/hashicorp/nomad/issues/755)]
  * client: Improved stability under high contention [[GH-789](https://github.com/hashicorp/nomad/issues/789)]
  * client: Handle non-200 codes when parsing AWS metadata [[GH-614](https://github.com/hashicorp/nomad/issues/614)]
  * client: Unmounted of shared alloc dir when client is rebooted [[GH-755](https://github.com/hashicorp/nomad/issues/755)]
  * client/consul: Service name changes handled properly [[GH-766](https://github.com/hashicorp/nomad/issues/766)]
  * driver/rkt: handle broader format of rkt version outputs [[GH-745](https://github.com/hashicorp/nomad/issues/745)]
  * driver/qemu: failed to load image and kvm accelerator fixes [[GH-656](https://github.com/hashicorp/nomad/issues/656)]

## 0.2.3 (December 17, 2015)

BUG FIXES:
  * core: Task States not being properly updated [[GH-600](https://github.com/hashicorp/nomad/issues/600)]
  * client: Fixes for user lookup to support CoreOS [[GH-591](https://github.com/hashicorp/nomad/issues/591)]
  * discovery: Using a random prefix for nomad managed services [[GH-579](https://github.com/hashicorp/nomad/issues/579)]
  * discovery: De-Registering Tasks while Nomad sleeps before failed tasks are
    restarted.
  * discovery: Fixes for service registration when multiple allocations are bin
    packed on a node [[GH-583](https://github.com/hashicorp/nomad/issues/583)]
  * configuration: Sort configuration files [[GH-588](https://github.com/hashicorp/nomad/issues/588)]
  * cli: RetryInterval was not being applied properly [[GH-601](https://github.com/hashicorp/nomad/issues/601)]

## 0.2.2 (December 11, 2015)

IMPROVEMENTS:
  * core: Enable `raw_exec` driver in dev mode [[GH-558](https://github.com/hashicorp/nomad/issues/558)]
  * cli: Server join/retry-join command line and config options [[GH-527](https://github.com/hashicorp/nomad/issues/527)]
  * cli: Nomad reports which config files are loaded at start time, or if none
    are loaded [[GH-536](https://github.com/hashicorp/nomad/issues/536)], [[GH-553](https://github.com/hashicorp/nomad/issues/553)]

BUG FIXES:
  * core: Send syslog to `LOCAL0` by default as previously documented [[GH-547](https://github.com/hashicorp/nomad/issues/547)]
  * client: remove all calls to default logger [[GH-570](https://github.com/hashicorp/nomad/issues/570)]
  * consul: Nomad is less noisy when Consul is not running [[GH-567](https://github.com/hashicorp/nomad/issues/567)]
  * consul: Nomad only deregisters services that it created [[GH-568](https://github.com/hashicorp/nomad/issues/568)]
  * driver/exec: Shutdown a task now sends the interrupt signal first to the
    process before forcefully killing it. [[GH-543](https://github.com/hashicorp/nomad/issues/543)]
  * driver/docker: Docker driver no longer leaks unix domain socket connections
    [[GH-556](https://github.com/hashicorp/nomad/issues/556)]
  * fingerprint/network: Now correctly detects interfaces on Windows [[GH-382](https://github.com/hashicorp/nomad/issues/382)]

## 0.2.1 (November 28, 2015)

IMPROVEMENTS:

  * core: Can specify a whitelist for activating drivers [[GH-467](https://github.com/hashicorp/nomad/issues/467)]
  * core: Can specify a whitelist for activating fingerprinters [[GH-488](https://github.com/hashicorp/nomad/issues/488)]
  * core/api: Can list all known regions in the cluster [[GH-495](https://github.com/hashicorp/nomad/issues/495)]
  * client/spawn: spawn package tests made portable (work on Windows) [[GH-442](https://github.com/hashicorp/nomad/issues/442)]
  * client/executor: executor package tests made portable (work on Windows) [[GH-497](https://github.com/hashicorp/nomad/issues/497)]
  * client/driver: driver package tests made portable (work on windows) [[GH-502](https://github.com/hashicorp/nomad/issues/502)]
  * client/discovery: Added more consul client api configuration options [[GH-503](https://github.com/hashicorp/nomad/issues/503)]
  * driver/docker: Added TLS client options to the config file [[GH-480](https://github.com/hashicorp/nomad/issues/480)]
  * jobspec: More flexibility in naming Services [[GH-509](https://github.com/hashicorp/nomad/issues/509)]

BUG FIXES:

  * core: Shared reference to DynamicPorts caused port conflicts when scheduling
    count > 1 [[GH-494](https://github.com/hashicorp/nomad/issues/494)]
  * client/restart policy: Not restarting Batch Jobs if the exit code is 0 [[GH-491](https://github.com/hashicorp/nomad/issues/491)]
  * client/service discovery: Make Service IDs unique [[GH-479](https://github.com/hashicorp/nomad/issues/479)]
  * client/service: Fixes update to check definitions and services which are already registered [[GH-498](https://github.com/hashicorp/nomad/issues/498)]
  * driver/docker: Expose the container port instead of the host port [[GH-466](https://github.com/hashicorp/nomad/issues/466)]
  * driver/docker: Support `port_map` for static ports [[GH-476](https://github.com/hashicorp/nomad/issues/476)]
  * driver/docker: Pass 0.2.0-style port environment variables to the docker container [[GH-476](https://github.com/hashicorp/nomad/issues/476)]
  * jobspec: distinct_hosts constraint can be specified as a boolean (previously panicked) [[GH-501](https://github.com/hashicorp/nomad/issues/501)]

## 0.2.0 (November 18, 2015)

__BACKWARDS INCOMPATIBILITIES:__

  * core: HTTP API `/v1/node/<id>/allocations` returns full Allocation and not
    stub [[GH-402](https://github.com/hashicorp/nomad/issues/402)]
  * core: Removed weight and hard/soft fields in constraints [[GH-351](https://github.com/hashicorp/nomad/issues/351)]
  * drivers: Qemu and Java driver configurations have been updated to both use
    `artifact_source` as the source for external images/jars to be ran
  * jobspec: New reserved and dynamic port specification [[GH-415](https://github.com/hashicorp/nomad/issues/415)]
  * jobspec/drivers: Driver configuration supports arbitrary struct to be
    passed in jobspec [[GH-415](https://github.com/hashicorp/nomad/issues/415)]

FEATURES:

  * core: Blocking queries supported in API [[GH-366](https://github.com/hashicorp/nomad/issues/366)]
  * core: System Scheduler that runs tasks on every node [[GH-287](https://github.com/hashicorp/nomad/issues/287)]
  * core: Regexp, version and lexical ordering constraints [[GH-271](https://github.com/hashicorp/nomad/issues/271)]
  * core: distinctHost constraint ensures Task Groups are running on distinct
    clients [[GH-321](https://github.com/hashicorp/nomad/issues/321)]
  * core: Service block definition with Consul registration [GH-463, GH-460,
    GH-458, GH-455, GH-446, GH-425]
  * client: GCE Fingerprinting [[GH-215](https://github.com/hashicorp/nomad/issues/215)]
  * client: Restart policy for task groups enforced by the client [GH-369,
    GH-393]
  * driver/rawexec: Raw Fork/Exec Driver [[GH-237](https://github.com/hashicorp/nomad/issues/237)]
  * driver/rkt: Experimental Rkt Driver [GH-165, GH-247]
  * drivers: Add support for downloading external artifacts to execute for
    Exec, Raw exec drivers [[GH-381](https://github.com/hashicorp/nomad/issues/381)]

IMPROVEMENTS:

  * core: Configurable Node GC threshold [[GH-362](https://github.com/hashicorp/nomad/issues/362)]
  * core: Overlap plan verification and plan application for increased
    throughput [[GH-272](https://github.com/hashicorp/nomad/issues/272)]
  * cli: Output of `alloc-status` also displays task state [[GH-424](https://github.com/hashicorp/nomad/issues/424)]
  * cli: Output of `server-members` is sorted [[GH-323](https://github.com/hashicorp/nomad/issues/323)]
  * cli: Show node attributes in `node-status` [[GH-313](https://github.com/hashicorp/nomad/issues/313)]
  * client/fingerprint: Network fingerprinter detects interface suitable for
    use, rather than defaulting to eth0 [GH-334, GH-356]
  * client: Client Restore State properly reattaches to tasks and recreates
    them as needed [GH-364, GH-380, GH-388, GH-392, GH-394, GH-397, GH-408]
  * client: Periodic Fingerprinting [[GH-391](https://github.com/hashicorp/nomad/issues/391)]
  * client: Precise snapshotting of TaskRunner and AllocRunner [GH-403, GH-411]
  * client: Task State is tracked by client [[GH-416](https://github.com/hashicorp/nomad/issues/416)]
  * client: Test Skip Detection [[GH-221](https://github.com/hashicorp/nomad/issues/221)]
  * driver/docker: Can now specify auth for docker pull [[GH-390](https://github.com/hashicorp/nomad/issues/390)]
  * driver/docker: Can now specify DNS and DNSSearch options [[GH-390](https://github.com/hashicorp/nomad/issues/390)]
  * driver/docker: Can now specify the container's hostname [[GH-426](https://github.com/hashicorp/nomad/issues/426)]
  * driver/docker: Containers now have names based on the task name. [[GH-389](https://github.com/hashicorp/nomad/issues/389)]
  * driver/docker: Mount task local and alloc directory to docker containers [[GH-290](https://github.com/hashicorp/nomad/issues/290)]
  * driver/docker: Now accepts any value for `network_mode` to support userspace networking plugins in docker 1.9
  * driver/java: Pass JVM options in java driver [GH-293, GH-297]
  * drivers: Use BlkioWeight rather than BlkioThrottleReadIopsDevice [[GH-222](https://github.com/hashicorp/nomad/issues/222)]
  * jobspec and drivers: Driver configuration supports arbitrary struct to be passed in jobspec [[GH-415](https://github.com/hashicorp/nomad/issues/415)]

BUG FIXES:

  * core: Nomad Client/Server RPC codec encodes strings properly [[GH-420](https://github.com/hashicorp/nomad/issues/420)]
  * core: Reset Nack timer in response to scheduler operations [[GH-325](https://github.com/hashicorp/nomad/issues/325)]
  * core: Scheduler checks for updates to environment variables [[GH-327](https://github.com/hashicorp/nomad/issues/327)]
  * cli: Fix crash when -config was given a directory or empty path [[GH-119](https://github.com/hashicorp/nomad/issues/119)]
  * client/fingerprint: Use correct local interface on OS X [GH-361, GH-365]
  * client: Nomad Client doesn't restart failed containers [[GH-198](https://github.com/hashicorp/nomad/issues/198)]
  * client: Reap spawn-daemon process, avoiding a zombie process [[GH-240](https://github.com/hashicorp/nomad/issues/240)]
  * client: Resource exhausted errors because of link-speed zero [GH-146,
    GH-205]
  * client: Restarting Nomad Client leads to orphaned containers [[GH-159](https://github.com/hashicorp/nomad/issues/159)]
  * driver/docker: Apply SELinux label for mounting directories in docker
    [[GH-377](https://github.com/hashicorp/nomad/issues/377)]
  * driver/docker: Docker driver exposes ports when creating container [GH-212,
    GH-412]
  * driver/docker: Docker driver uses docker environment variables correctly
    [[GH-407](https://github.com/hashicorp/nomad/issues/407)]
  * driver/qemu: Qemu fingerprint and tests work on both windows/linux [[GH-352](https://github.com/hashicorp/nomad/issues/352)]

## 0.1.2 (October 6, 2015)

IMPROVEMENTS:

  * client: Nomad client cleans allocations on exit when in dev mode [[GH-214](https://github.com/hashicorp/nomad/issues/214)]
  * drivers: Use go-getter for artifact retrieval, add artifact support to
    Exec, Raw Exec drivers [[GH-288](https://github.com/hashicorp/nomad/issues/288)]

## 0.1.1 (October 5, 2015)

IMPROVEMENTS:

  * cli: Nomad Client configurable from command-line [[GH-191](https://github.com/hashicorp/nomad/issues/191)]
  * client/fingerprint: Native IP detection and user specifiable network
    interface for fingerprinting [[GH-189](https://github.com/hashicorp/nomad/issues/189)]
  * driver/docker: Docker networking mode is configurable [[GH-184](https://github.com/hashicorp/nomad/issues/184)]
  * drivers: Set task environment variables [[GH-206](https://github.com/hashicorp/nomad/issues/206)]

BUG FIXES:

  * client/fingerprint: Network fingerprinting failed if default network
    interface did not exist [[GH-189](https://github.com/hashicorp/nomad/issues/189)]
  * client: Fixed issue where network resources throughput would be set to 0
    MBits if the link speed could not be determined [[GH-205](https://github.com/hashicorp/nomad/issues/205)]
  * client: Improved detection of Nomad binary [[GH-181](https://github.com/hashicorp/nomad/issues/181)]
  * driver/docker: Docker dynamic port mapping were not being set properly
    [[GH-199](https://github.com/hashicorp/nomad/issues/199)]

## 0.1.0 (September 28, 2015)

  * Initial release<|MERGE_RESOLUTION|>--- conflicted
+++ resolved
@@ -1,14 +1,10 @@
-<<<<<<< HEAD
+## 0.10.3 (Unreleased)
+
+IMPROVEMENTS:
+
+* scheduler: Removed penalty for allocation's previous node if the allocation did not fail. [[GH-6781](https://github.com/hashicorp/nomad/issues/6781)]
+
 ## 0.10.2 (December 4, 2019)
-=======
-## 0.10.3 (Unreleased)
-
-IMPROVEMENTS:
-
-* scheduler: Removed penalty for allocation's previous node if the allocation did not fail. [[GH-6781](https://github.com/hashicorp/nomad/issues/6781)]
-
-## 0.10.2 (Unreleased)
->>>>>>> 56519995
 
 FEATURES:
 
