package consul

import (
	"context"
	"errors"
	"fmt"
	"reflect"
	"strings"
	"sync/atomic"
	"testing"
	"time"

	"github.com/hashicorp/consul/api"
<<<<<<< HEAD
	"github.com/hashicorp/nomad/client/serviceregistration"
=======
	"github.com/hashicorp/nomad/ci"
>>>>>>> 73afdea0
	"github.com/hashicorp/nomad/helper/testlog"
	"github.com/hashicorp/nomad/helper/uuid"
	"github.com/hashicorp/nomad/nomad/structs"
	"github.com/hashicorp/nomad/plugins/drivers"
	"github.com/kr/pretty"
	"github.com/stretchr/testify/require"
)

const (
	// Ports used in testWorkload
	xPort = 1234
	yPort = 1235
)

func testWorkload() *serviceregistration.WorkloadServices {
	return &serviceregistration.WorkloadServices{
		AllocID:   uuid.Generate(),
		Task:      "taskname",
		Restarter: &restartRecorder{},
		Services: []*structs.Service{
			{
				Name:      "taskname-service",
				PortLabel: "x",
				Tags:      []string{"tag1", "tag2"},
				Meta:      map[string]string{"meta1": "foo"},
			},
		},
		Networks: []*structs.NetworkResource{
			{
				DynamicPorts: []structs.Port{
					{Label: "x", Value: xPort},
					{Label: "y", Value: yPort},
				},
			},
		},
	}
}

// restartRecorder is a minimal WorkloadRestarter implementation that simply
// counts how many restarts were triggered.
type restartRecorder struct {
	restarts int64
}

func (r *restartRecorder) Restart(ctx context.Context, event *structs.TaskEvent, failure bool) error {
	atomic.AddInt64(&r.restarts, 1)
	return nil
}

// testFakeCtx contains a fake Consul AgentAPI
type testFakeCtx struct {
	ServiceClient *ServiceClient
	FakeConsul    *MockAgent
	Workload      *serviceregistration.WorkloadServices
}

var errNoOps = fmt.Errorf("testing error: no pending operations")

// syncOps simulates one iteration of the ServiceClient.Run loop and returns
// any errors returned by sync() or errNoOps if no pending operations.
func (t *testFakeCtx) syncOnce(reason syncReason) error {
	switch reason {

	case syncPeriodic:
		err := t.ServiceClient.sync(syncPeriodic)
		if err == nil {
			t.ServiceClient.clearExplicitlyDeregistered()
		}
		return err

	case syncNewOps:
		select {
		case ops := <-t.ServiceClient.opCh:
			t.ServiceClient.merge(ops)
			err := t.ServiceClient.sync(syncNewOps)
			if err == nil {
				t.ServiceClient.clearExplicitlyDeregistered()
			}
			return err
		default:
			return errNoOps
		}

	case syncShutdown:
		return errors.New("no test for sync due to shutdown")
	}

	return errors.New("bad sync reason")
}

// setupFake creates a testFakeCtx with a ServiceClient backed by a fakeConsul.
// A test Workload is also provided.
func setupFake(t *testing.T) *testFakeCtx {
	agentClient := NewMockAgent(ossFeatures)
	nsClient := NewNamespacesClient(NewMockNamespaces(nil), agentClient)
	workload := testWorkload()

	// by default start fake client being out of probation
	serviceClient := NewServiceClient(agentClient, nsClient, testlog.HCLogger(t), true)
	serviceClient.deregisterProbationExpiry = time.Now().Add(-1 * time.Minute)

	return &testFakeCtx{
		ServiceClient: serviceClient,
		FakeConsul:    agentClient,
		Workload:      workload,
	}
}

func TestConsul_ChangeTags(t *testing.T) {
	ci.Parallel(t)

	ctx := setupFake(t)
	r := require.New(t)

	r.NoError(ctx.ServiceClient.RegisterWorkload(ctx.Workload))
	r.NoError(ctx.syncOnce(syncNewOps))
	r.Equal(1, len(ctx.FakeConsul.services), "Expected 1 service to be registered with Consul")

	// Validate the alloc registration
	reg1, err := ctx.ServiceClient.AllocRegistrations(ctx.Workload.AllocID)
	r.NoError(err)
	r.NotNil(reg1, "Unexpected nil alloc registration")
	r.Equal(1, reg1.NumServices())
	r.Equal(0, reg1.NumChecks())

	serviceBefore := ctx.FakeConsul.lookupService("default", "taskname-service")[0]
	r.Equal(serviceBefore.Name, ctx.Workload.Services[0].Name)
	r.Equal(serviceBefore.Tags, ctx.Workload.Services[0].Tags)

	// Update the task definition
	origWorkload := ctx.Workload.Copy()
	ctx.Workload.Services[0].Tags[0] = "new-tag"

	// Register and sync the update
	r.NoError(ctx.ServiceClient.UpdateWorkload(origWorkload, ctx.Workload))
	r.NoError(ctx.syncOnce(syncNewOps))
	r.Equal(1, len(ctx.FakeConsul.services), "Expected 1 service to be registered with Consul")

	// Validate the consul service definition changed
	serviceAfter := ctx.FakeConsul.lookupService("default", "taskname-service")[0]
	r.Equal(serviceAfter.Name, ctx.Workload.Services[0].Name)
	r.Equal(serviceAfter.Tags, ctx.Workload.Services[0].Tags)
	r.Equal("new-tag", serviceAfter.Tags[0])
}

func TestConsul_EnableTagOverride_Syncs(t *testing.T) {
	ci.Parallel(t)

	ctx := setupFake(t)
	r := require.New(t)

	// Configure our test service to set EnableTagOverride = true
	ctx.Workload.Services[0].EnableTagOverride = true

	r.NoError(ctx.ServiceClient.RegisterWorkload(ctx.Workload))
	r.NoError(ctx.syncOnce(syncNewOps))
	r.Equal(1, len(ctx.FakeConsul.services))

	// Validate the alloc registration
	reg1, err := ctx.ServiceClient.AllocRegistrations(ctx.Workload.AllocID)
	r.NoError(err)
	r.NotNil(reg1)
	r.Equal(1, reg1.NumServices())
	r.Equal(0, reg1.NumChecks())

	const service = "taskname-service"

	// check things are what we expect
	consulServiceDefBefore := ctx.FakeConsul.lookupService("default", service)[0]
	r.Equal(ctx.Workload.Services[0].Name, consulServiceDefBefore.Name)
	r.Equal([]string{"tag1", "tag2"}, consulServiceDefBefore.Tags)
	r.True(consulServiceDefBefore.EnableTagOverride)

	// manually set the tags in consul
	ctx.FakeConsul.lookupService("default", service)[0].Tags = []string{"new", "tags"}

	// do a periodic sync (which will respect EnableTagOverride)
	r.NoError(ctx.syncOnce(syncPeriodic))
	r.Equal(1, len(ctx.FakeConsul.services))
	consulServiceDefAfter := ctx.FakeConsul.lookupService("default", service)[0]
	r.Equal([]string{"new", "tags"}, consulServiceDefAfter.Tags) // manually set tags should still be there

	// now do a new-ops sync (which will override EnableTagOverride)
	r.NoError(ctx.ServiceClient.RegisterWorkload(ctx.Workload))
	r.NoError(ctx.syncOnce(syncNewOps))
	r.Equal(1, len(ctx.FakeConsul.services))
	consulServiceDefUpdated := ctx.FakeConsul.lookupService("default", service)[0]
	r.Equal([]string{"tag1", "tag2"}, consulServiceDefUpdated.Tags) // jobspec tags should be set now
}

// TestConsul_ChangePorts asserts that changing the ports on a service updates
// it in Consul. Pre-0.7.1 ports were not part of the service ID and this was a
// slightly different code path than changing tags.
func TestConsul_ChangePorts(t *testing.T) {
	ci.Parallel(t)

	ctx := setupFake(t)
	require := require.New(t)

	ctx.Workload.Services[0].Checks = []*structs.ServiceCheck{
		{
			Name:      "c1",
			Type:      "tcp",
			Interval:  time.Second,
			Timeout:   time.Second,
			PortLabel: "x",
		},
		{
			Name:     "c2",
			Type:     "script",
			Interval: 9000 * time.Hour,
			Timeout:  time.Second,
		},
		{
			Name:      "c3",
			Type:      "http",
			Protocol:  "http",
			Path:      "/",
			Interval:  time.Second,
			Timeout:   time.Second,
			PortLabel: "y",
		},
	}

	require.NoError(ctx.ServiceClient.RegisterWorkload(ctx.Workload))
	require.NoError(ctx.syncOnce(syncNewOps))
	require.Equal(1, len(ctx.FakeConsul.services["default"]), "Expected 1 service to be registered with Consul")

	for _, v := range ctx.FakeConsul.services["default"] {
		require.Equal(ctx.Workload.Services[0].Name, v.Name)
		require.Equal(ctx.Workload.Services[0].Tags, v.Tags)
		require.Equal(xPort, v.Port)
	}

	require.Len(ctx.FakeConsul.checks["default"], 3)

	origTCPKey := ""
	origScriptKey := ""
	origHTTPKey := ""
	for k, v := range ctx.FakeConsul.checks["default"] {
		switch v.Name {
		case "c1":
			origTCPKey = k
			require.Equal(fmt.Sprintf(":%d", xPort), v.TCP)
		case "c2":
			origScriptKey = k
		case "c3":
			origHTTPKey = k
			require.Equal(fmt.Sprintf("http://:%d/", yPort), v.HTTP)
		default:
			t.Fatalf("unexpected check: %q", v.Name)
		}
	}

	require.NotEmpty(origTCPKey)
	require.NotEmpty(origScriptKey)
	require.NotEmpty(origHTTPKey)

	// Now update the PortLabel on the Service and Check c3
	origWorkload := ctx.Workload.Copy()
	ctx.Workload.Services[0].PortLabel = "y"
	ctx.Workload.Services[0].Checks = []*structs.ServiceCheck{
		{
			Name:      "c1",
			Type:      "tcp",
			Interval:  time.Second,
			Timeout:   time.Second,
			PortLabel: "x",
		},
		{
			Name:     "c2",
			Type:     "script",
			Interval: 9000 * time.Hour,
			Timeout:  time.Second,
		},
		{
			Name:     "c3",
			Type:     "http",
			Protocol: "http",
			Path:     "/",
			Interval: time.Second,
			Timeout:  time.Second,
			// Removed PortLabel; should default to service's (y)
		},
	}

	require.NoError(ctx.ServiceClient.UpdateWorkload(origWorkload, ctx.Workload))
	require.NoError(ctx.syncOnce(syncNewOps))
	require.Equal(1, len(ctx.FakeConsul.services["default"]), "Expected 1 service to be registered with Consul")

	for _, v := range ctx.FakeConsul.services["default"] {
		require.Equal(ctx.Workload.Services[0].Name, v.Name)
		require.Equal(ctx.Workload.Services[0].Tags, v.Tags)
		require.Equal(yPort, v.Port)
	}

	require.Equal(3, len(ctx.FakeConsul.checks["default"]))

	for k, v := range ctx.FakeConsul.checks["default"] {
		switch v.Name {
		case "c1":
			// C1 is changed because the service was re-registered
			require.NotEqual(origTCPKey, k)
			require.Equal(fmt.Sprintf(":%d", xPort), v.TCP)
		case "c2":
			// C2 is changed because the service was re-registered
			require.NotEqual(origScriptKey, k)
		case "c3":
			require.NotEqual(origHTTPKey, k)
			require.Equal(fmt.Sprintf("http://:%d/", yPort), v.HTTP)
		default:
			t.Errorf("Unknown check: %q", k)
		}
	}
}

// TestConsul_ChangeChecks asserts that updating only the checks on a service
// properly syncs with Consul.
func TestConsul_ChangeChecks(t *testing.T) {
	ci.Parallel(t)

	ctx := setupFake(t)
	ctx.Workload.Services[0].Checks = []*structs.ServiceCheck{
		{
			Name:      "c1",
			Type:      "tcp",
			Interval:  time.Second,
			Timeout:   time.Second,
			PortLabel: "x",
			CheckRestart: &structs.CheckRestart{
				Limit: 3,
			},
		},
	}

	if err := ctx.ServiceClient.RegisterWorkload(ctx.Workload); err != nil {
		t.Fatalf("unexpected error registering task: %v", err)
	}

	if err := ctx.syncOnce(syncNewOps); err != nil {
		t.Fatalf("unexpected error syncing task: %v", err)
	}

	if n := len(ctx.FakeConsul.services["default"]); n != 1 {
		t.Fatalf("expected 1 service but found %d:\n%#v", n, ctx.FakeConsul.services["default"])
	}

	// Assert a check restart watch update was enqueued and clear it
	if n := len(ctx.ServiceClient.checkWatcher.checkUpdateCh); n != 1 {
		t.Fatalf("expected 1 check restart update but found %d", n)
	}
	upd := <-ctx.ServiceClient.checkWatcher.checkUpdateCh
	c1ID := upd.checkID

	// Query the allocs registrations and then again when we update. The IDs
	// should change
	reg1, err := ctx.ServiceClient.AllocRegistrations(ctx.Workload.AllocID)
	if err != nil {
		t.Fatalf("Looking up alloc registration failed: %v", err)
	}
	if reg1 == nil {
		t.Fatalf("Nil alloc registrations: %v", err)
	}
	if num := reg1.NumServices(); num != 1 {
		t.Fatalf("Wrong number of services: got %d; want 1", num)
	}
	if num := reg1.NumChecks(); num != 1 {
		t.Fatalf("Wrong number of checks: got %d; want 1", num)
	}

	origServiceKey := ""
	for k, v := range ctx.FakeConsul.services["default"] {
		origServiceKey = k
		if v.Name != ctx.Workload.Services[0].Name {
			t.Errorf("expected Name=%q != %q", ctx.Workload.Services[0].Name, v.Name)
		}
		if v.Port != xPort {
			t.Errorf("expected Port x=%v but found: %v", xPort, v.Port)
		}
	}

	if n := len(ctx.FakeConsul.checks["default"]); n != 1 {
		t.Fatalf("expected 1 check but found %d:\n%#v", n, ctx.FakeConsul.checks["default"])
	}
	for _, v := range ctx.FakeConsul.checks["default"] {
		if v.Name != "c1" {
			t.Fatalf("expected check c1 but found %q", v.Name)
		}
	}

	// Now add a check and modify the original
	origWorkload := ctx.Workload.Copy()
	ctx.Workload.Services[0].Checks = []*structs.ServiceCheck{
		{
			Name:      "c1",
			Type:      "tcp",
			Interval:  2 * time.Second,
			Timeout:   time.Second,
			PortLabel: "x",
			CheckRestart: &structs.CheckRestart{
				Limit: 3,
			},
		},
		{
			Name:      "c2",
			Type:      "http",
			Path:      "/",
			Interval:  time.Second,
			Timeout:   time.Second,
			PortLabel: "x",
		},
	}
	if err := ctx.ServiceClient.UpdateWorkload(origWorkload, ctx.Workload); err != nil {
		t.Fatalf("unexpected error registering task: %v", err)
	}

	// Assert 2 check restart watch updates was enqueued
	if n := len(ctx.ServiceClient.checkWatcher.checkUpdateCh); n != 2 {
		t.Fatalf("expected 2 check restart updates but found %d", n)
	}

	// First the new watch
	upd = <-ctx.ServiceClient.checkWatcher.checkUpdateCh
	if upd.checkID == c1ID || upd.remove {
		t.Fatalf("expected check watch update to be an add of checkID=%q but found remove=%t checkID=%q",
			c1ID, upd.remove, upd.checkID)
	}

	// Then remove the old watch
	upd = <-ctx.ServiceClient.checkWatcher.checkUpdateCh
	if upd.checkID != c1ID || !upd.remove {
		t.Fatalf("expected check watch update to be a removal of checkID=%q but found remove=%t checkID=%q",
			c1ID, upd.remove, upd.checkID)
	}

	if err := ctx.syncOnce(syncNewOps); err != nil {
		t.Fatalf("unexpected error syncing task: %v", err)
	}

	if n := len(ctx.FakeConsul.services["default"]); n != 1 {
		t.Fatalf("expected 1 service but found %d:\n%#v", n, ctx.FakeConsul.services["default"])
	}

	if _, ok := ctx.FakeConsul.services["default"][origServiceKey]; !ok {
		t.Errorf("unexpected key change; was: %q -- but found %#v", origServiceKey, ctx.FakeConsul.services)
	}

	if n := len(ctx.FakeConsul.checks["default"]); n != 2 {
		t.Fatalf("expected 2 check but found %d:\n%#v", n, ctx.FakeConsul.checks["default"])
	}

	for k, v := range ctx.FakeConsul.checks["default"] {
		switch v.Name {
		case "c1":
			if expected := fmt.Sprintf(":%d", xPort); v.TCP != expected {
				t.Errorf("expected Port x=%v but found: %v", expected, v.TCP)
			}

			// update id
			c1ID = k
		case "c2":
			if expected := fmt.Sprintf("http://:%d/", xPort); v.HTTP != expected {
				t.Errorf("expected Port x=%v but found: %v", expected, v.HTTP)
			}
		default:
			t.Errorf("Unknown check: %q", k)
		}
	}

	// Check again and ensure the IDs changed
	reg2, err := ctx.ServiceClient.AllocRegistrations(ctx.Workload.AllocID)
	if err != nil {
		t.Fatalf("Looking up alloc registration failed: %v", err)
	}
	if reg2 == nil {
		t.Fatalf("Nil alloc registrations: %v", err)
	}
	if num := reg2.NumServices(); num != 1 {
		t.Fatalf("Wrong number of services: got %d; want 1", num)
	}
	if num := reg2.NumChecks(); num != 2 {
		t.Fatalf("Wrong number of checks: got %d; want 2", num)
	}

	for task, treg := range reg1.Tasks {
		otherTaskReg, ok := reg2.Tasks[task]
		if !ok {
			t.Fatalf("Task %q not in second reg", task)
		}

		for sID, sreg := range treg.Services {
			otherServiceReg, ok := otherTaskReg.Services[sID]
			if !ok {
				t.Fatalf("service ID changed")
			}

			for newID := range sreg.CheckIDs {
				if _, ok := otherServiceReg.CheckIDs[newID]; ok {
					t.Fatalf("check IDs should change")
				}
			}
		}
	}

	// Alter a CheckRestart and make sure the watcher is updated but nothing else
	origWorkload = ctx.Workload.Copy()
	ctx.Workload.Services[0].Checks = []*structs.ServiceCheck{
		{
			Name:      "c1",
			Type:      "tcp",
			Interval:  2 * time.Second,
			Timeout:   time.Second,
			PortLabel: "x",
			CheckRestart: &structs.CheckRestart{
				Limit: 11,
			},
		},
		{
			Name:      "c2",
			Type:      "http",
			Path:      "/",
			Interval:  time.Second,
			Timeout:   time.Second,
			PortLabel: "x",
		},
	}
	if err := ctx.ServiceClient.UpdateWorkload(origWorkload, ctx.Workload); err != nil {
		t.Fatalf("unexpected error registering task: %v", err)
	}
	if err := ctx.syncOnce(syncNewOps); err != nil {
		t.Fatalf("unexpected error syncing task: %v", err)
	}

	if n := len(ctx.FakeConsul.checks["default"]); n != 2 {
		t.Fatalf("expected 2 check but found %d:\n%#v", n, ctx.FakeConsul.checks["default"])
	}

	for k, v := range ctx.FakeConsul.checks["default"] {
		if v.Name == "c1" {
			if k != c1ID {
				t.Errorf("expected c1 to still have id %q but found %q", c1ID, k)
			}
			break
		}
	}

	// Assert a check restart watch update was enqueued for a removal and an add
	if n := len(ctx.ServiceClient.checkWatcher.checkUpdateCh); n != 1 {
		t.Fatalf("expected 1 check restart update but found %d", n)
	}
	<-ctx.ServiceClient.checkWatcher.checkUpdateCh
}

// TestConsul_RegServices tests basic service registration.
func TestConsul_RegServices(t *testing.T) {
	ci.Parallel(t)

	ctx := setupFake(t)

	// Add a check w/restarting
	ctx.Workload.Services[0].Checks = []*structs.ServiceCheck{
		{
			Name:     "testcheck",
			Type:     "tcp",
			Interval: 100 * time.Millisecond,
			CheckRestart: &structs.CheckRestart{
				Limit: 3,
			},
		},
	}

	if err := ctx.ServiceClient.RegisterWorkload(ctx.Workload); err != nil {
		t.Fatalf("unexpected error registering task: %v", err)
	}

	if err := ctx.syncOnce(syncNewOps); err != nil {
		t.Fatalf("unexpected error syncing task: %v", err)
	}

	if n := len(ctx.FakeConsul.services["default"]); n != 1 {
		t.Fatalf("expected 1 service but found %d:\n%#v", n, ctx.FakeConsul.services["default"])
	}

	for _, v := range ctx.FakeConsul.services["default"] {
		if v.Name != ctx.Workload.Services[0].Name {
			t.Errorf("expected Name=%q != %q", ctx.Workload.Services[0].Name, v.Name)
		}
		if !reflect.DeepEqual(v.Tags, ctx.Workload.Services[0].Tags) {
			t.Errorf("expected Tags=%v != %v", ctx.Workload.Services[0].Tags, v.Tags)
		}
		if v.Port != xPort {
			t.Errorf("expected Port=%d != %d", xPort, v.Port)
		}
	}

	// Assert the check update is pending
	if n := len(ctx.ServiceClient.checkWatcher.checkUpdateCh); n != 1 {
		t.Fatalf("expected 1 check restart update but found %d", n)
	}

	// Assert the check update is properly formed
	checkUpd := <-ctx.ServiceClient.checkWatcher.checkUpdateCh
	if checkUpd.checkRestart.allocID != ctx.Workload.AllocID {
		t.Fatalf("expected check's allocid to be %q but found %q", "allocid", checkUpd.checkRestart.allocID)
	}
	if expected := 200 * time.Millisecond; checkUpd.checkRestart.timeLimit != expected {
		t.Fatalf("expected check's time limit to be %v but found %v", expected, checkUpd.checkRestart.timeLimit)
	}

	// Make a change which will register a new service
	ctx.Workload.Services[0].Name = "taskname-service2"
	ctx.Workload.Services[0].Tags[0] = "tag3"
	if err := ctx.ServiceClient.RegisterWorkload(ctx.Workload); err != nil {
		t.Fatalf("unexpected error registering task: %v", err)
	}

	// Assert check update is pending
	if n := len(ctx.ServiceClient.checkWatcher.checkUpdateCh); n != 1 {
		t.Fatalf("expected 1 check restart update but found %d", n)
	}

	// Assert the check update's id has changed
	checkUpd2 := <-ctx.ServiceClient.checkWatcher.checkUpdateCh
	if checkUpd.checkID == checkUpd2.checkID {
		t.Fatalf("expected new check update to have a new ID both both have: %q", checkUpd.checkID)
	}

	// Make sure changes don't take affect until sync() is called (since
	// Run() isn't running)
	if n := len(ctx.FakeConsul.services["default"]); n != 1 {
		t.Fatalf("expected 1 service but found %d:\n%#v", n, ctx.FakeConsul.services["default"])
	}
	for _, v := range ctx.FakeConsul.services["default"] {
		if reflect.DeepEqual(v.Tags, ctx.Workload.Services[0].Tags) {
			t.Errorf("expected Tags to differ, changes applied before sync()")
		}
	}

	// Now sync() and re-check for the applied updates
	if err := ctx.syncOnce(syncNewOps); err != nil {
		t.Fatalf("unexpected error syncing task: %v", err)
	}
	if n := len(ctx.FakeConsul.services["default"]); n != 2 {
		t.Fatalf("expected 2 services but found %d:\n%#v", n, ctx.FakeConsul.services["default"])
	}
	found := false
	for _, v := range ctx.FakeConsul.services["default"] {
		if v.Name == ctx.Workload.Services[0].Name {
			if found {
				t.Fatalf("found new service name %q twice", v.Name)
			}
			found = true
			if !reflect.DeepEqual(v.Tags, ctx.Workload.Services[0].Tags) {
				t.Errorf("expected Tags=%v != %v", ctx.Workload.Services[0].Tags, v.Tags)
			}
		}
	}
	if !found {
		t.Fatalf("did not find new service %q", ctx.Workload.Services[0].Name)
	}

	// Remove the new task
	ctx.ServiceClient.RemoveWorkload(ctx.Workload)
	if err := ctx.syncOnce(syncNewOps); err != nil {
		t.Fatalf("unexpected error syncing task: %v", err)
	}
	if n := len(ctx.FakeConsul.services["default"]); n != 1 {
		t.Fatalf("expected 1 service but found %d:\n%#v", n, ctx.FakeConsul.services["default"])
	}
	for _, v := range ctx.FakeConsul.services["default"] {
		if v.Name != "taskname-service" {
			t.Errorf("expected original task to survive not %q", v.Name)
		}
	}

	// Assert check update is pending
	if n := len(ctx.ServiceClient.checkWatcher.checkUpdateCh); n != 1 {
		t.Fatalf("expected 1 check restart update but found %d", n)
	}

	// Assert the check update's id is correct and that it's a removal
	checkUpd3 := <-ctx.ServiceClient.checkWatcher.checkUpdateCh
	if checkUpd2.checkID != checkUpd3.checkID {
		t.Fatalf("expected checkid %q but found %q", checkUpd2.checkID, checkUpd3.checkID)
	}
	if !checkUpd3.remove {
		t.Fatalf("expected check watch removal update but found: %#v", checkUpd3)
	}
}

// TestConsul_ShutdownOK tests the ok path for the shutdown logic in
// ServiceClient.
func TestConsul_ShutdownOK(t *testing.T) {
	ci.Parallel(t)

	require := require.New(t)
	ctx := setupFake(t)
	go ctx.ServiceClient.Run()

	// register the Nomad agent service and check
	agentServices := []*structs.Service{
		{
			Name:      "http",
			Tags:      []string{"nomad"},
			PortLabel: "localhost:2345",
			Checks: []*structs.ServiceCheck{
				{
					Name:          "nomad-tcp",
					Type:          "tcp",
					Interval:      9000 * time.Hour, // make check block
					Timeout:       10 * time.Second,
					InitialStatus: "warning",
				},
			},
		},
	}
	require.NoError(ctx.ServiceClient.RegisterAgent("client", agentServices))
	require.Eventually(ctx.ServiceClient.hasSeen, time.Second, 10*time.Millisecond)

	// assert successful registration
	require.Len(ctx.FakeConsul.services["default"], 1, "expected agent service to be registered")
	require.Len(ctx.FakeConsul.checks["default"], 1, "expected agent check to be registered")
	require.Contains(ctx.FakeConsul.services["default"], makeAgentServiceID("client", agentServices[0]))

	// Shutdown() should block until Nomad agent service/check is deregistered
	require.NoError(ctx.ServiceClient.Shutdown())
	require.Len(ctx.FakeConsul.services["default"], 0, "expected agent service to be deregistered")
	require.Len(ctx.FakeConsul.checks["default"], 0, "expected agent check to be deregistered")
}

// TestConsul_ShutdownBlocked tests the blocked past deadline path for the
// shutdown logic in ServiceClient.
func TestConsul_ShutdownBlocked(t *testing.T) {
	ci.Parallel(t)

	require := require.New(t)
	ci.Parallel(t)
	ctx := setupFake(t)
	// can be short because we're intentionally blocking, but needs to
	// be longer than the time we'll block Consul so we can be sure
	// we're not delayed either.
	ctx.ServiceClient.shutdownWait = time.Second
	go ctx.ServiceClient.Run()

	// register the Nomad agent service and check
	agentServices := []*structs.Service{
		{
			Name:      "http",
			Tags:      []string{"nomad"},
			PortLabel: "localhost:2345",
			Checks: []*structs.ServiceCheck{
				{
					Name:          "nomad-tcp",
					Type:          "tcp",
					Interval:      9000 * time.Hour, // make check block
					Timeout:       10 * time.Second,
					InitialStatus: "warning",
				},
			},
		},
	}
	require.NoError(ctx.ServiceClient.RegisterAgent("client", agentServices))
	require.Eventually(ctx.ServiceClient.hasSeen, time.Second, 10*time.Millisecond)
	require.Len(ctx.FakeConsul.services["default"], 1, "expected agent service to be registered")
	require.Len(ctx.FakeConsul.checks["default"], 1, "expected agent check to be registered")

	// prevent normal shutdown by blocking Consul. the shutdown should wait
	// until agent deregistration has finished
	waiter := make(chan struct{})
	result := make(chan error)
	go func() {
		ctx.FakeConsul.mu.Lock()
		close(waiter)
		result <- ctx.ServiceClient.Shutdown()
	}()

	<-waiter // wait for lock to be hit

	// Shutdown should block until all enqueued operations finish.
	preShutdown := time.Now()
	select {
	case <-time.After(200 * time.Millisecond):
		ctx.FakeConsul.mu.Unlock()
		require.NoError(<-result)
	case <-result:
		t.Fatal("should not have received result until Consul unblocked")
	}
	shutdownTime := time.Now().Sub(preShutdown).Seconds()
	require.Less(shutdownTime, time.Second.Seconds(),
		"expected shutdown to take >200ms and <1s")
	require.Greater(shutdownTime, 200*time.Millisecond.Seconds(),
		"expected shutdown to take >200ms and <1s")
	require.Len(ctx.FakeConsul.services["default"], 0,
		"expected agent service to be deregistered")
	require.Len(ctx.FakeConsul.checks["default"], 0,
		"expected agent check to be deregistered")
}

// TestConsul_DriverNetwork_AutoUse asserts that if a driver network has
// auto-use set then services should advertise it unless explicitly set to
// host. Checks should always use host.
func TestConsul_DriverNetwork_AutoUse(t *testing.T) {
	ci.Parallel(t)

	ctx := setupFake(t)

	ctx.Workload.Services = []*structs.Service{
		{
			Name:        "auto-advertise-x",
			PortLabel:   "x",
			AddressMode: structs.AddressModeAuto,
			Checks: []*structs.ServiceCheck{
				{
					Name:     "default-check-x",
					Type:     "tcp",
					Interval: time.Second,
					Timeout:  time.Second,
				},
				{
					Name:      "weird-y-check",
					Type:      "http",
					Interval:  time.Second,
					Timeout:   time.Second,
					PortLabel: "y",
				},
			},
		},
		{
			Name:        "driver-advertise-y",
			PortLabel:   "y",
			AddressMode: structs.AddressModeDriver,
			Checks: []*structs.ServiceCheck{
				{
					Name:     "default-check-y",
					Type:     "tcp",
					Interval: time.Second,
					Timeout:  time.Second,
				},
			},
		},
		{
			Name:        "host-advertise-y",
			PortLabel:   "y",
			AddressMode: structs.AddressModeHost,
		},
	}

	ctx.Workload.DriverNetwork = &drivers.DriverNetwork{
		PortMap: map[string]int{
			"x": 8888,
			"y": 9999,
		},
		IP:            "172.18.0.2",
		AutoAdvertise: true,
	}

	if err := ctx.ServiceClient.RegisterWorkload(ctx.Workload); err != nil {
		t.Fatalf("unexpected error registering task: %v", err)
	}

	if err := ctx.syncOnce(syncNewOps); err != nil {
		t.Fatalf("unexpected error syncing task: %v", err)
	}

	if n := len(ctx.FakeConsul.services["default"]); n != 3 {
		t.Fatalf("expected 2 services but found: %d", n)
	}

	for _, v := range ctx.FakeConsul.services["default"] {
		switch v.Name {
		case ctx.Workload.Services[0].Name: // x
			// Since DriverNetwork.AutoAdvertise=true, driver ports should be used
			if v.Port != ctx.Workload.DriverNetwork.PortMap["x"] {
				t.Errorf("expected service %s's port to be %d but found %d",
					v.Name, ctx.Workload.DriverNetwork.PortMap["x"], v.Port)
			}
			// The order of checks in Consul is not guaranteed to
			// be the same as their order in the Workload definition,
			// so check in a loop
			if expected := 2; len(v.Checks) != expected {
				t.Errorf("expected %d checks but found %d", expected, len(v.Checks))
			}
			for _, c := range v.Checks {
				// No name on AgentServiceChecks, use type
				switch {
				case c.TCP != "":
					// Checks should always use host port though
					if c.TCP != ":1234" { // xPort
						t.Errorf("expected service %s check 1's port to be %d but found %q",
							v.Name, xPort, c.TCP)
					}
				case c.HTTP != "":
					if c.HTTP != "http://:1235" { // yPort
						t.Errorf("expected service %s check 2's port to be %d but found %q",
							v.Name, yPort, c.HTTP)
					}
				default:
					t.Errorf("unexpected check %#v on service %q", c, v.Name)
				}
			}
		case ctx.Workload.Services[1].Name: // y
			// Service should be container ip:port
			if v.Address != ctx.Workload.DriverNetwork.IP {
				t.Errorf("expected service %s's address to be %s but found %s",
					v.Name, ctx.Workload.DriverNetwork.IP, v.Address)
			}
			if v.Port != ctx.Workload.DriverNetwork.PortMap["y"] {
				t.Errorf("expected service %s's port to be %d but found %d",
					v.Name, ctx.Workload.DriverNetwork.PortMap["x"], v.Port)
			}
			// Check should be host ip:port
			if v.Checks[0].TCP != ":1235" { // yPort
				t.Errorf("expected service %s check's port to be %d but found %s",
					v.Name, yPort, v.Checks[0].TCP)
			}
		case ctx.Workload.Services[2].Name: // y + host mode
			if v.Port != yPort {
				t.Errorf("expected service %s's port to be %d but found %d",
					v.Name, yPort, v.Port)
			}
		default:
			t.Errorf("unexpected service name: %q", v.Name)
		}
	}
}

// TestConsul_DriverNetwork_NoAutoUse asserts that if a driver network doesn't
// set auto-use only services which request the driver's network should
// advertise it.
func TestConsul_DriverNetwork_NoAutoUse(t *testing.T) {
	ci.Parallel(t)

	ctx := setupFake(t)

	ctx.Workload.Services = []*structs.Service{
		{
			Name:        "auto-advertise-x",
			PortLabel:   "x",
			AddressMode: structs.AddressModeAuto,
		},
		{
			Name:        "driver-advertise-y",
			PortLabel:   "y",
			AddressMode: structs.AddressModeDriver,
		},
		{
			Name:        "host-advertise-y",
			PortLabel:   "y",
			AddressMode: structs.AddressModeHost,
		},
	}

	ctx.Workload.DriverNetwork = &drivers.DriverNetwork{
		PortMap: map[string]int{
			"x": 8888,
			"y": 9999,
		},
		IP:            "172.18.0.2",
		AutoAdvertise: false,
	}

	if err := ctx.ServiceClient.RegisterWorkload(ctx.Workload); err != nil {
		t.Fatalf("unexpected error registering task: %v", err)
	}

	if err := ctx.syncOnce(syncNewOps); err != nil {
		t.Fatalf("unexpected error syncing task: %v", err)
	}

	if n := len(ctx.FakeConsul.services["default"]); n != 3 {
		t.Fatalf("expected 3 services but found: %d", n)
	}

	for _, v := range ctx.FakeConsul.services["default"] {
		switch v.Name {
		case ctx.Workload.Services[0].Name: // x + auto
			// Since DriverNetwork.AutoAdvertise=false, host ports should be used
			if v.Port != xPort {
				t.Errorf("expected service %s's port to be %d but found %d",
					v.Name, xPort, v.Port)
			}
		case ctx.Workload.Services[1].Name: // y + driver mode
			// Service should be container ip:port
			if v.Address != ctx.Workload.DriverNetwork.IP {
				t.Errorf("expected service %s's address to be %s but found %s",
					v.Name, ctx.Workload.DriverNetwork.IP, v.Address)
			}
			if v.Port != ctx.Workload.DriverNetwork.PortMap["y"] {
				t.Errorf("expected service %s's port to be %d but found %d",
					v.Name, ctx.Workload.DriverNetwork.PortMap["x"], v.Port)
			}
		case ctx.Workload.Services[2].Name: // y + host mode
			if v.Port != yPort {
				t.Errorf("expected service %s's port to be %d but found %d",
					v.Name, yPort, v.Port)
			}
		default:
			t.Errorf("unexpected service name: %q", v.Name)
		}
	}
}

// TestConsul_DriverNetwork_Change asserts that if a driver network is
// specified and a service updates its use its properly updated in Consul.
func TestConsul_DriverNetwork_Change(t *testing.T) {
	ci.Parallel(t)

	ctx := setupFake(t)

	ctx.Workload.Services = []*structs.Service{
		{
			Name:        "service-foo",
			PortLabel:   "x",
			AddressMode: structs.AddressModeAuto,
		},
	}

	ctx.Workload.DriverNetwork = &drivers.DriverNetwork{
		PortMap: map[string]int{
			"x": 8888,
			"y": 9999,
		},
		IP:            "172.18.0.2",
		AutoAdvertise: false,
	}

	syncAndAssertPort := func(port int) {
		if err := ctx.syncOnce(syncNewOps); err != nil {
			t.Fatalf("unexpected error syncing task: %v", err)
		}

		if n := len(ctx.FakeConsul.services["default"]); n != 1 {
			t.Fatalf("expected 1 service but found: %d", n)
		}

		for _, v := range ctx.FakeConsul.services["default"] {
			switch v.Name {
			case ctx.Workload.Services[0].Name:
				if v.Port != port {
					t.Errorf("expected service %s's port to be %d but found %d",
						v.Name, port, v.Port)
				}
			default:
				t.Errorf("unexpected service name: %q", v.Name)
			}
		}
	}

	// Initial service should advertise host port x
	if err := ctx.ServiceClient.RegisterWorkload(ctx.Workload); err != nil {
		t.Fatalf("unexpected error registering task: %v", err)
	}

	syncAndAssertPort(xPort)

	// UpdateWorkload to use Host (shouldn't change anything)
	origWorkload := ctx.Workload.Copy()
	ctx.Workload.Services[0].AddressMode = structs.AddressModeHost

	if err := ctx.ServiceClient.UpdateWorkload(origWorkload, ctx.Workload); err != nil {
		t.Fatalf("unexpected error updating task: %v", err)
	}

	syncAndAssertPort(xPort)

	// UpdateWorkload to use Driver (*should* change IP and port)
	origWorkload = ctx.Workload.Copy()
	ctx.Workload.Services[0].AddressMode = structs.AddressModeDriver

	if err := ctx.ServiceClient.UpdateWorkload(origWorkload, ctx.Workload); err != nil {
		t.Fatalf("unexpected error updating task: %v", err)
	}

	syncAndAssertPort(ctx.Workload.DriverNetwork.PortMap["x"])
}

// TestConsul_CanaryTags asserts CanaryTags are used when Canary=true
func TestConsul_CanaryTags(t *testing.T) {
	ci.Parallel(t)

	require := require.New(t)
	ctx := setupFake(t)

	canaryTags := []string{"tag1", "canary"}
	ctx.Workload.Canary = true
	ctx.Workload.Services[0].CanaryTags = canaryTags

	require.NoError(ctx.ServiceClient.RegisterWorkload(ctx.Workload))
	require.NoError(ctx.syncOnce(syncNewOps))
	require.Len(ctx.FakeConsul.services["default"], 1)
	for _, service := range ctx.FakeConsul.services["default"] {
		require.Equal(canaryTags, service.Tags)
	}

	// Disable canary and assert tags are not the canary tags
	origWorkload := ctx.Workload.Copy()
	ctx.Workload.Canary = false
	require.NoError(ctx.ServiceClient.UpdateWorkload(origWorkload, ctx.Workload))
	require.NoError(ctx.syncOnce(syncNewOps))
	require.Len(ctx.FakeConsul.services["default"], 1)
	for _, service := range ctx.FakeConsul.services["default"] {
		require.NotEqual(canaryTags, service.Tags)
	}

	ctx.ServiceClient.RemoveWorkload(ctx.Workload)
	require.NoError(ctx.syncOnce(syncNewOps))
	require.Len(ctx.FakeConsul.services["default"], 0)
}

// TestConsul_CanaryTags_NoTags asserts Tags are used when Canary=true and there
// are no specified canary tags
func TestConsul_CanaryTags_NoTags(t *testing.T) {
	ci.Parallel(t)

	require := require.New(t)
	ctx := setupFake(t)

	tags := []string{"tag1", "foo"}
	ctx.Workload.Canary = true
	ctx.Workload.Services[0].Tags = tags

	require.NoError(ctx.ServiceClient.RegisterWorkload(ctx.Workload))
	require.NoError(ctx.syncOnce(syncNewOps))
	require.Len(ctx.FakeConsul.services["default"], 1)
	for _, service := range ctx.FakeConsul.services["default"] {
		require.Equal(tags, service.Tags)
	}

	// Disable canary and assert tags dont change
	origWorkload := ctx.Workload.Copy()
	ctx.Workload.Canary = false
	require.NoError(ctx.ServiceClient.UpdateWorkload(origWorkload, ctx.Workload))
	require.NoError(ctx.syncOnce(syncNewOps))
	require.Len(ctx.FakeConsul.services["default"], 1)
	for _, service := range ctx.FakeConsul.services["default"] {
		require.Equal(tags, service.Tags)
	}

	ctx.ServiceClient.RemoveWorkload(ctx.Workload)
	require.NoError(ctx.syncOnce(syncNewOps))
	require.Len(ctx.FakeConsul.services["default"], 0)
}

// TestConsul_CanaryMeta asserts CanaryMeta are used when Canary=true
func TestConsul_CanaryMeta(t *testing.T) {
	ci.Parallel(t)

	require := require.New(t)
	ctx := setupFake(t)

	canaryMeta := map[string]string{"meta1": "canary"}
	canaryMeta["external-source"] = "nomad"
	ctx.Workload.Canary = true
	ctx.Workload.Services[0].CanaryMeta = canaryMeta

	require.NoError(ctx.ServiceClient.RegisterWorkload(ctx.Workload))
	require.NoError(ctx.syncOnce(syncNewOps))
	require.Len(ctx.FakeConsul.services["default"], 1)
	for _, service := range ctx.FakeConsul.services["default"] {
		require.Equal(canaryMeta, service.Meta)
	}

	// Disable canary and assert meta are not the canary meta
	origWorkload := ctx.Workload.Copy()
	ctx.Workload.Canary = false
	require.NoError(ctx.ServiceClient.UpdateWorkload(origWorkload, ctx.Workload))
	require.NoError(ctx.syncOnce(syncNewOps))
	require.Len(ctx.FakeConsul.services["default"], 1)
	for _, service := range ctx.FakeConsul.services["default"] {
		require.NotEqual(canaryMeta, service.Meta)
	}

	ctx.ServiceClient.RemoveWorkload(ctx.Workload)
	require.NoError(ctx.syncOnce(syncNewOps))
	require.Len(ctx.FakeConsul.services["default"], 0)
}

// TestConsul_CanaryMeta_NoMeta asserts Meta are used when Canary=true and there
// are no specified canary meta
func TestConsul_CanaryMeta_NoMeta(t *testing.T) {
	ci.Parallel(t)

	require := require.New(t)
	ctx := setupFake(t)

	meta := map[string]string{"meta1": "foo"}
	meta["external-source"] = "nomad"
	ctx.Workload.Canary = true
	ctx.Workload.Services[0].Meta = meta

	require.NoError(ctx.ServiceClient.RegisterWorkload(ctx.Workload))
	require.NoError(ctx.syncOnce(syncNewOps))
	require.Len(ctx.FakeConsul.services["default"], 1)
	for _, service := range ctx.FakeConsul.services["default"] {
		require.Equal(meta, service.Meta)
	}

	// Disable canary and assert meta dont change
	origWorkload := ctx.Workload.Copy()
	ctx.Workload.Canary = false
	require.NoError(ctx.ServiceClient.UpdateWorkload(origWorkload, ctx.Workload))
	require.NoError(ctx.syncOnce(syncNewOps))
	require.Len(ctx.FakeConsul.services["default"], 1)
	for _, service := range ctx.FakeConsul.services["default"] {
		require.Equal(meta, service.Meta)
	}

	ctx.ServiceClient.RemoveWorkload(ctx.Workload)
	require.NoError(ctx.syncOnce(syncNewOps))
	require.Len(ctx.FakeConsul.services["default"], 0)
}

// TestConsul_PeriodicSync asserts that Nomad periodically reconciles with
// Consul.
func TestConsul_PeriodicSync(t *testing.T) {
	ci.Parallel(t)

	ctx := setupFake(t)
	defer ctx.ServiceClient.Shutdown()

	// Lower periodic sync interval to speed up test
	ctx.ServiceClient.periodicInterval = 1 * time.Millisecond

	// Run for 20ms and assert hits >= 5 because each sync() calls multiple
	// Consul APIs
	go ctx.ServiceClient.Run()

	select {
	case <-ctx.ServiceClient.exitCh:
		t.Fatalf("exited unexpectedly")
	case <-time.After(20 * time.Millisecond):
	}

	minHits := 5
	if hits := ctx.FakeConsul.getHits(); hits < minHits {
		t.Fatalf("expected at least %d hits but found %d", minHits, hits)
	}
}

// TestIsNomadService asserts the isNomadService helper returns true for Nomad
// task IDs and false for unknown IDs and Nomad agent IDs (see #2827).
func TestIsNomadService(t *testing.T) {
	ci.Parallel(t)

	tests := []struct {
		id     string
		result bool
	}{
		{"_nomad-client-nomad-client-http", false},
		{"_nomad-server-nomad-serf", false},

		// Pre-0.7.1 style IDs still match
		{"_nomad-executor-abc", true},
		{"_nomad-executor", true},

		// Post-0.7.1 style IDs match
		{"_nomad-task-FBBK265QN4TMT25ND4EP42TJVMYJ3HR4", true},

		{"not-nomad", false},
		{"_nomad", false},
	}

	for _, test := range tests {
		t.Run(test.id, func(t *testing.T) {
			actual := isNomadService(test.id)
			if actual != test.result {
				t.Errorf("%q should be %t but found %t", test.id, test.result, actual)
			}
		})
	}
}

// TestCreateCheckReg_HTTP asserts Nomad ServiceCheck structs are properly
// converted to Consul API AgentCheckRegistrations for HTTP checks.
func TestCreateCheckReg_HTTP(t *testing.T) {
	ci.Parallel(t)

	check := &structs.ServiceCheck{
		Name:      "name",
		Type:      "http",
		Path:      "/path",
		PortLabel: "label",
		Method:    "POST",
		Header: map[string][]string{
			"Foo": {"bar"},
		},
	}

	serviceID := "testService"
	checkID := check.Hash(serviceID)
	host := "localhost"
	port := 41111
	namespace := ""

	expected := &api.AgentCheckRegistration{
		Namespace: namespace,
		ID:        checkID,
		Name:      "name",
		ServiceID: serviceID,
		AgentServiceCheck: api.AgentServiceCheck{
			Timeout:  "0s",
			Interval: "0s",
			HTTP:     fmt.Sprintf("http://%s:%d/path", host, port),
			Method:   "POST",
			Header: map[string][]string{
				"Foo": {"bar"},
			},
		},
	}

	actual, err := createCheckReg(serviceID, checkID, check, host, port, namespace)
	if err != nil {
		t.Fatalf("err: %v", err)
	}

	if diff := pretty.Diff(actual, expected); len(diff) > 0 {
		t.Fatalf("diff:\n%s\n", strings.Join(diff, "\n"))
	}
}

// TestCreateCheckReg_GRPC asserts Nomad ServiceCheck structs are properly
// converted to Consul API AgentCheckRegistrations for GRPC checks.
func TestCreateCheckReg_GRPC(t *testing.T) {
	ci.Parallel(t)

	check := &structs.ServiceCheck{
		Name:          "name",
		Type:          "grpc",
		PortLabel:     "label",
		GRPCService:   "foo.Bar",
		GRPCUseTLS:    true,
		TLSSkipVerify: true,
		Timeout:       time.Second,
		Interval:      time.Minute,
	}

	serviceID := "testService"
	checkID := check.Hash(serviceID)

	expected := &api.AgentCheckRegistration{
		Namespace: "",
		ID:        checkID,
		Name:      "name",
		ServiceID: serviceID,
		AgentServiceCheck: api.AgentServiceCheck{
			Timeout:       "1s",
			Interval:      "1m0s",
			GRPC:          "localhost:8080/foo.Bar",
			GRPCUseTLS:    true,
			TLSSkipVerify: true,
		},
	}

	actual, err := createCheckReg(serviceID, checkID, check, "localhost", 8080, "default")
	require.NoError(t, err)
	require.Equal(t, expected, actual)
}

<<<<<<< HEAD
=======
// TestGetAddress asserts Nomad uses the correct ip and port for services and
// checks depending on port labels, driver networks, and address mode.
func TestGetAddress(t *testing.T) {
	ci.Parallel(t)

	const HostIP = "127.0.0.1"

	cases := []struct {
		Name string

		// Parameters
		Mode      string
		PortLabel string
		Host      map[string]int // will be converted to structs.Networks
		Driver    *drivers.DriverNetwork
		Ports     structs.AllocatedPorts
		Status    *structs.AllocNetworkStatus

		// Results
		ExpectedIP   string
		ExpectedPort int
		ExpectedErr  string
	}{
		// Valid Configurations
		{
			Name:      "ExampleService",
			Mode:      structs.AddressModeAuto,
			PortLabel: "db",
			Host:      map[string]int{"db": 12435},
			Driver: &drivers.DriverNetwork{
				PortMap: map[string]int{"db": 6379},
				IP:      "10.1.2.3",
			},
			ExpectedIP:   HostIP,
			ExpectedPort: 12435,
		},
		{
			Name:      "Host",
			Mode:      structs.AddressModeHost,
			PortLabel: "db",
			Host:      map[string]int{"db": 12345},
			Driver: &drivers.DriverNetwork{
				PortMap: map[string]int{"db": 6379},
				IP:      "10.1.2.3",
			},
			ExpectedIP:   HostIP,
			ExpectedPort: 12345,
		},
		{
			Name:      "Driver",
			Mode:      structs.AddressModeDriver,
			PortLabel: "db",
			Host:      map[string]int{"db": 12345},
			Driver: &drivers.DriverNetwork{
				PortMap: map[string]int{"db": 6379},
				IP:      "10.1.2.3",
			},
			ExpectedIP:   "10.1.2.3",
			ExpectedPort: 6379,
		},
		{
			Name:      "AutoDriver",
			Mode:      structs.AddressModeAuto,
			PortLabel: "db",
			Host:      map[string]int{"db": 12345},
			Driver: &drivers.DriverNetwork{
				PortMap:       map[string]int{"db": 6379},
				IP:            "10.1.2.3",
				AutoAdvertise: true,
			},
			ExpectedIP:   "10.1.2.3",
			ExpectedPort: 6379,
		},
		{
			Name:      "DriverCustomPort",
			Mode:      structs.AddressModeDriver,
			PortLabel: "7890",
			Host:      map[string]int{"db": 12345},
			Driver: &drivers.DriverNetwork{
				PortMap: map[string]int{"db": 6379},
				IP:      "10.1.2.3",
			},
			ExpectedIP:   "10.1.2.3",
			ExpectedPort: 7890,
		},

		// Invalid Configurations
		{
			Name:        "DriverWithoutNetwork",
			Mode:        structs.AddressModeDriver,
			PortLabel:   "db",
			Host:        map[string]int{"db": 12345},
			Driver:      nil,
			ExpectedErr: "no driver network exists",
		},
		{
			Name:      "DriverBadPort",
			Mode:      structs.AddressModeDriver,
			PortLabel: "bad-port-label",
			Host:      map[string]int{"db": 12345},
			Driver: &drivers.DriverNetwork{
				PortMap: map[string]int{"db": 6379},
				IP:      "10.1.2.3",
			},
			ExpectedErr: "invalid port",
		},
		{
			Name:      "DriverZeroPort",
			Mode:      structs.AddressModeDriver,
			PortLabel: "0",
			Driver: &drivers.DriverNetwork{
				IP: "10.1.2.3",
			},
			ExpectedErr: "invalid port",
		},
		{
			Name:        "HostBadPort",
			Mode:        structs.AddressModeHost,
			PortLabel:   "bad-port-label",
			ExpectedErr: "invalid port",
		},
		{
			Name:        "InvalidMode",
			Mode:        "invalid-mode",
			PortLabel:   "80",
			ExpectedErr: "invalid address mode",
		},
		{
			Name:       "NoPort_AutoMode",
			Mode:       structs.AddressModeAuto,
			ExpectedIP: HostIP,
		},
		{
			Name:       "NoPort_HostMode",
			Mode:       structs.AddressModeHost,
			ExpectedIP: HostIP,
		},
		{
			Name: "NoPort_DriverMode",
			Mode: structs.AddressModeDriver,
			Driver: &drivers.DriverNetwork{
				IP: "10.1.2.3",
			},
			ExpectedIP: "10.1.2.3",
		},

		// Scenarios using port 0.12 networking fields (NetworkStatus, AllocatedPortMapping)
		{
			Name:      "ExampleServer_withAllocatedPorts",
			Mode:      structs.AddressModeAuto,
			PortLabel: "db",
			Ports: []structs.AllocatedPortMapping{
				{
					Label:  "db",
					Value:  12435,
					To:     6379,
					HostIP: HostIP,
				},
			},
			Status: &structs.AllocNetworkStatus{
				InterfaceName: "eth0",
				Address:       "172.26.0.1",
			},
			ExpectedIP:   HostIP,
			ExpectedPort: 12435,
		},
		{
			Name:      "Host_withAllocatedPorts",
			Mode:      structs.AddressModeHost,
			PortLabel: "db",
			Ports: []structs.AllocatedPortMapping{
				{
					Label:  "db",
					Value:  12345,
					To:     6379,
					HostIP: HostIP,
				},
			},
			Status: &structs.AllocNetworkStatus{
				InterfaceName: "eth0",
				Address:       "172.26.0.1",
			},
			ExpectedIP:   HostIP,
			ExpectedPort: 12345,
		},
		{
			Name:      "Driver_withAllocatedPorts",
			Mode:      structs.AddressModeDriver,
			PortLabel: "db",
			Ports: []structs.AllocatedPortMapping{
				{
					Label:  "db",
					Value:  12345,
					To:     6379,
					HostIP: HostIP,
				},
			},
			Driver: &drivers.DriverNetwork{
				IP: "10.1.2.3",
			},
			Status: &structs.AllocNetworkStatus{
				InterfaceName: "eth0",
				Address:       "172.26.0.1",
			},
			ExpectedIP:   "10.1.2.3",
			ExpectedPort: 6379,
		},
		{
			Name:      "AutoDriver_withAllocatedPorts",
			Mode:      structs.AddressModeAuto,
			PortLabel: "db",
			Ports: []structs.AllocatedPortMapping{
				{
					Label:  "db",
					Value:  12345,
					To:     6379,
					HostIP: HostIP,
				},
			},
			Driver: &drivers.DriverNetwork{
				IP:            "10.1.2.3",
				AutoAdvertise: true,
			},
			Status: &structs.AllocNetworkStatus{
				InterfaceName: "eth0",
				Address:       "172.26.0.1",
			},
			ExpectedIP:   "10.1.2.3",
			ExpectedPort: 6379,
		},
		{
			Name:      "DriverCustomPort_withAllocatedPorts",
			Mode:      structs.AddressModeDriver,
			PortLabel: "7890",
			Ports: []structs.AllocatedPortMapping{
				{
					Label:  "db",
					Value:  12345,
					To:     6379,
					HostIP: HostIP,
				},
			},
			Driver: &drivers.DriverNetwork{
				IP: "10.1.2.3",
			},
			Status: &structs.AllocNetworkStatus{
				InterfaceName: "eth0",
				Address:       "172.26.0.1",
			},
			ExpectedIP:   "10.1.2.3",
			ExpectedPort: 7890,
		},
		{
			Name:      "Host_MultiHostInterface",
			Mode:      structs.AddressModeAuto,
			PortLabel: "db",
			Ports: []structs.AllocatedPortMapping{
				{
					Label:  "db",
					Value:  12345,
					To:     6379,
					HostIP: "127.0.0.100",
				},
			},
			Status: &structs.AllocNetworkStatus{
				InterfaceName: "eth0",
				Address:       "172.26.0.1",
			},
			ExpectedIP:   "127.0.0.100",
			ExpectedPort: 12345,
		},
		{
			Name:      "Alloc",
			Mode:      structs.AddressModeAlloc,
			PortLabel: "db",
			Ports: []structs.AllocatedPortMapping{
				{
					Label:  "db",
					Value:  12345,
					To:     6379,
					HostIP: HostIP,
				},
			},
			Status: &structs.AllocNetworkStatus{
				InterfaceName: "eth0",
				Address:       "172.26.0.1",
			},
			ExpectedIP:   "172.26.0.1",
			ExpectedPort: 6379,
		},
		{
			Name:      "Alloc no to value",
			Mode:      structs.AddressModeAlloc,
			PortLabel: "db",
			Ports: []structs.AllocatedPortMapping{
				{
					Label:  "db",
					Value:  12345,
					HostIP: HostIP,
				},
			},
			Status: &structs.AllocNetworkStatus{
				InterfaceName: "eth0",
				Address:       "172.26.0.1",
			},
			ExpectedIP:   "172.26.0.1",
			ExpectedPort: 12345,
		},
		{
			Name:      "AllocCustomPort",
			Mode:      structs.AddressModeAlloc,
			PortLabel: "6379",
			Status: &structs.AllocNetworkStatus{
				InterfaceName: "eth0",
				Address:       "172.26.0.1",
			},
			ExpectedIP:   "172.26.0.1",
			ExpectedPort: 6379,
		},
	}

	for _, tc := range cases {
		t.Run(tc.Name, func(t *testing.T) {
			// convert host port map into a structs.Networks
			networks := []*structs.NetworkResource{
				{
					IP:            HostIP,
					ReservedPorts: make([]structs.Port, len(tc.Host)),
				},
			}

			i := 0
			for label, port := range tc.Host {
				networks[0].ReservedPorts[i].Label = label
				networks[0].ReservedPorts[i].Value = port
				i++
			}

			// Run getAddress
			ip, port, err := getAddress(tc.Mode, tc.PortLabel, networks, tc.Driver, tc.Ports, tc.Status)

			// Assert the results
			assert.Equal(t, tc.ExpectedIP, ip, "IP mismatch")
			assert.Equal(t, tc.ExpectedPort, port, "Port mismatch")
			if tc.ExpectedErr == "" {
				assert.Nil(t, err)
			} else {
				if err == nil {
					t.Fatalf("expected error containing %q but err=nil", tc.ExpectedErr)
				} else {
					assert.Contains(t, err.Error(), tc.ExpectedErr)
				}
			}
		})
	}
}

>>>>>>> 73afdea0
func TestConsul_ServiceName_Duplicates(t *testing.T) {
	ci.Parallel(t)

	ctx := setupFake(t)
	require := require.New(t)

	ctx.Workload.Services = []*structs.Service{
		{
			Name:      "best-service",
			PortLabel: "x",
			Tags: []string{
				"foo",
			},
			Checks: []*structs.ServiceCheck{
				{
					Name:     "check-a",
					Type:     "tcp",
					Interval: time.Second,
					Timeout:  time.Second,
				},
			},
		},
		{
			Name:      "best-service",
			PortLabel: "y",
			Tags: []string{
				"bar",
			},
			Checks: []*structs.ServiceCheck{
				{
					Name:     "checky-mccheckface",
					Type:     "tcp",
					Interval: time.Second,
					Timeout:  time.Second,
				},
			},
		},
		{
			Name:      "worst-service",
			PortLabel: "y",
		},
	}

	require.NoError(ctx.ServiceClient.RegisterWorkload(ctx.Workload))

	require.NoError(ctx.syncOnce(syncNewOps))

	require.Len(ctx.FakeConsul.services["default"], 3)

	for _, v := range ctx.FakeConsul.services["default"] {
		if v.Name == ctx.Workload.Services[0].Name && v.Port == xPort {
			require.ElementsMatch(v.Tags, ctx.Workload.Services[0].Tags)
			require.Len(v.Checks, 1)
		} else if v.Name == ctx.Workload.Services[1].Name && v.Port == yPort {
			require.ElementsMatch(v.Tags, ctx.Workload.Services[1].Tags)
			require.Len(v.Checks, 1)
		} else if v.Name == ctx.Workload.Services[2].Name {
			require.Len(v.Checks, 0)
		}
	}
}

// TestConsul_ServiceDeregistration_OutOfProbation asserts that during in steady
// state we remove any services we don't reconize locally
func TestConsul_ServiceDeregistration_OutProbation(t *testing.T) {
	ci.Parallel(t)

	ctx := setupFake(t)
	require := require.New(t)

	ctx.ServiceClient.deregisterProbationExpiry = time.Now().Add(-1 * time.Hour)

	remainingWorkload := testWorkload()
	remainingWorkload.Services = []*structs.Service{
		{
			Name:      "remaining-service",
			PortLabel: "x",
			Checks: []*structs.ServiceCheck{
				{
					Name:     "check",
					Type:     "tcp",
					Interval: time.Second,
					Timeout:  time.Second,
				},
			},
		},
	}
	remainingWorkloadServiceID := serviceregistration.MakeAllocServiceID(remainingWorkload.AllocID,
		remainingWorkload.Name(), remainingWorkload.Services[0])

	require.NoError(ctx.ServiceClient.RegisterWorkload(remainingWorkload))
	require.NoError(ctx.syncOnce(syncNewOps))
	require.Len(ctx.FakeConsul.services, 1)
	require.Len(ctx.FakeConsul.checks, 1)

	explicitlyRemovedWorkload := testWorkload()
	explicitlyRemovedWorkload.Services = []*structs.Service{
		{
			Name:      "explicitly-removed-service",
			PortLabel: "y",
			Checks: []*structs.ServiceCheck{
				{
					Name:     "check",
					Type:     "tcp",
					Interval: time.Second,
					Timeout:  time.Second,
				},
			},
		},
	}
	explicitlyRemovedWorkloadServiceID := serviceregistration.MakeAllocServiceID(explicitlyRemovedWorkload.AllocID,
		explicitlyRemovedWorkload.Name(), explicitlyRemovedWorkload.Services[0])

	require.NoError(ctx.ServiceClient.RegisterWorkload(explicitlyRemovedWorkload))

	require.NoError(ctx.syncOnce(syncNewOps))
	require.Len(ctx.FakeConsul.services["default"], 2)
	require.Len(ctx.FakeConsul.checks["default"], 2)

	// we register a task through nomad API then remove it out of band
	outofbandWorkload := testWorkload()
	outofbandWorkload.Services = []*structs.Service{
		{
			Name:      "unknown-service",
			PortLabel: "x",
			Checks: []*structs.ServiceCheck{
				{
					Name:     "check",
					Type:     "tcp",
					Interval: time.Second,
					Timeout:  time.Second,
				},
			},
		},
	}
	outofbandWorkloadServiceID := serviceregistration.MakeAllocServiceID(outofbandWorkload.AllocID,
		outofbandWorkload.Name(), outofbandWorkload.Services[0])

	require.NoError(ctx.ServiceClient.RegisterWorkload(outofbandWorkload))
	require.NoError(ctx.syncOnce(syncNewOps))

	require.Len(ctx.FakeConsul.services["default"], 3)

	// remove outofbandWorkload from local services so it appears unknown to client
	require.Len(ctx.ServiceClient.services, 3)
	require.Len(ctx.ServiceClient.checks, 3)

	delete(ctx.ServiceClient.services, outofbandWorkloadServiceID)
	delete(ctx.ServiceClient.checks, MakeCheckID(outofbandWorkloadServiceID, outofbandWorkload.Services[0].Checks[0]))

	require.Len(ctx.ServiceClient.services, 2)
	require.Len(ctx.ServiceClient.checks, 2)

	// Sync and ensure that explicitly removed service as well as outofbandWorkload were removed

	ctx.ServiceClient.RemoveWorkload(explicitlyRemovedWorkload)
	require.NoError(ctx.syncOnce(syncNewOps))
	require.NoError(ctx.ServiceClient.sync(syncNewOps))
	require.Len(ctx.FakeConsul.services["default"], 1)
	require.Len(ctx.FakeConsul.checks["default"], 1)

	require.Contains(ctx.FakeConsul.services["default"], remainingWorkloadServiceID)
	require.NotContains(ctx.FakeConsul.services["default"], outofbandWorkloadServiceID)
	require.NotContains(ctx.FakeConsul.services["default"], explicitlyRemovedWorkloadServiceID)

	require.Contains(ctx.FakeConsul.checks["default"], MakeCheckID(remainingWorkloadServiceID, remainingWorkload.Services[0].Checks[0]))
	require.NotContains(ctx.FakeConsul.checks["default"], MakeCheckID(outofbandWorkloadServiceID, outofbandWorkload.Services[0].Checks[0]))
	require.NotContains(ctx.FakeConsul.checks["default"], MakeCheckID(explicitlyRemovedWorkloadServiceID, explicitlyRemovedWorkload.Services[0].Checks[0]))
}

// TestConsul_ServiceDeregistration_InProbation asserts that during initialization
// we only deregister services that were explicitly removed and leave unknown
// services untouched.  This adds a grace period for restoring recovered tasks
// before deregistering them
func TestConsul_ServiceDeregistration_InProbation(t *testing.T) {
	ci.Parallel(t)
	
	ctx := setupFake(t)
	require := require.New(t)

	ctx.ServiceClient.deregisterProbationExpiry = time.Now().Add(1 * time.Hour)

	remainingWorkload := testWorkload()
	remainingWorkload.Services = []*structs.Service{
		{
			Name:      "remaining-service",
			PortLabel: "x",
			Checks: []*structs.ServiceCheck{
				{
					Name:     "check",
					Type:     "tcp",
					Interval: time.Second,
					Timeout:  time.Second,
				},
			},
		},
	}
	remainingWorkloadServiceID := serviceregistration.MakeAllocServiceID(remainingWorkload.AllocID,
		remainingWorkload.Name(), remainingWorkload.Services[0])

	require.NoError(ctx.ServiceClient.RegisterWorkload(remainingWorkload))
	require.NoError(ctx.syncOnce(syncNewOps))
	require.Len(ctx.FakeConsul.services, 1)
	require.Len(ctx.FakeConsul.checks, 1)

	explicitlyRemovedWorkload := testWorkload()
	explicitlyRemovedWorkload.Services = []*structs.Service{
		{
			Name:      "explicitly-removed-service",
			PortLabel: "y",
			Checks: []*structs.ServiceCheck{
				{
					Name:     "check",
					Type:     "tcp",
					Interval: time.Second,
					Timeout:  time.Second,
				},
			},
		},
	}
	explicitlyRemovedWorkloadServiceID := serviceregistration.MakeAllocServiceID(explicitlyRemovedWorkload.AllocID,
		explicitlyRemovedWorkload.Name(), explicitlyRemovedWorkload.Services[0])

	require.NoError(ctx.ServiceClient.RegisterWorkload(explicitlyRemovedWorkload))

	require.NoError(ctx.syncOnce(syncNewOps))
	require.Len(ctx.FakeConsul.services["default"], 2)
	require.Len(ctx.FakeConsul.checks["default"], 2)

	// we register a task through nomad API then remove it out of band
	outofbandWorkload := testWorkload()
	outofbandWorkload.Services = []*structs.Service{
		{
			Name:      "unknown-service",
			PortLabel: "x",
			Checks: []*structs.ServiceCheck{
				{
					Name:     "check",
					Type:     "tcp",
					Interval: time.Second,
					Timeout:  time.Second,
				},
			},
		},
	}
	outofbandWorkloadServiceID := serviceregistration.MakeAllocServiceID(outofbandWorkload.AllocID,
		outofbandWorkload.Name(), outofbandWorkload.Services[0])

	require.NoError(ctx.ServiceClient.RegisterWorkload(outofbandWorkload))
	require.NoError(ctx.syncOnce(syncNewOps))

	require.Len(ctx.FakeConsul.services["default"], 3)

	// remove outofbandWorkload from local services so it appears unknown to client
	require.Len(ctx.ServiceClient.services, 3)
	require.Len(ctx.ServiceClient.checks, 3)

	delete(ctx.ServiceClient.services, outofbandWorkloadServiceID)
	delete(ctx.ServiceClient.checks, MakeCheckID(outofbandWorkloadServiceID, outofbandWorkload.Services[0].Checks[0]))

	require.Len(ctx.ServiceClient.services, 2)
	require.Len(ctx.ServiceClient.checks, 2)

	// Sync and ensure that explicitly removed service was removed, but outofbandWorkload remains

	ctx.ServiceClient.RemoveWorkload(explicitlyRemovedWorkload)
	require.NoError(ctx.syncOnce(syncNewOps))
	require.NoError(ctx.ServiceClient.sync(syncNewOps))
	require.Len(ctx.FakeConsul.services["default"], 2)
	require.Len(ctx.FakeConsul.checks["default"], 2)

	require.Contains(ctx.FakeConsul.services["default"], remainingWorkloadServiceID)
	require.Contains(ctx.FakeConsul.services["default"], outofbandWorkloadServiceID)
	require.NotContains(ctx.FakeConsul.services["default"], explicitlyRemovedWorkloadServiceID)

	require.Contains(ctx.FakeConsul.checks["default"], MakeCheckID(remainingWorkloadServiceID, remainingWorkload.Services[0].Checks[0]))
	require.Contains(ctx.FakeConsul.checks["default"], MakeCheckID(outofbandWorkloadServiceID, outofbandWorkload.Services[0].Checks[0]))
	require.NotContains(ctx.FakeConsul.checks["default"], MakeCheckID(explicitlyRemovedWorkloadServiceID, explicitlyRemovedWorkload.Services[0].Checks[0]))

	// after probation, outofband services and checks are removed
	ctx.ServiceClient.deregisterProbationExpiry = time.Now().Add(-1 * time.Hour)

	require.NoError(ctx.ServiceClient.sync(syncNewOps))
	require.Len(ctx.FakeConsul.services["default"], 1)
	require.Len(ctx.FakeConsul.checks["default"], 1)

	require.Contains(ctx.FakeConsul.services["default"], remainingWorkloadServiceID)
	require.NotContains(ctx.FakeConsul.services["default"], outofbandWorkloadServiceID)
	require.NotContains(ctx.FakeConsul.services["default"], explicitlyRemovedWorkloadServiceID)

	require.Contains(ctx.FakeConsul.checks["default"], MakeCheckID(remainingWorkloadServiceID, remainingWorkload.Services[0].Checks[0]))
	require.NotContains(ctx.FakeConsul.checks["default"], MakeCheckID(outofbandWorkloadServiceID, outofbandWorkload.Services[0].Checks[0]))
	require.NotContains(ctx.FakeConsul.checks["default"], MakeCheckID(explicitlyRemovedWorkloadServiceID, explicitlyRemovedWorkload.Services[0].Checks[0]))
}<|MERGE_RESOLUTION|>--- conflicted
+++ resolved
@@ -11,11 +11,8 @@
 	"time"
 
 	"github.com/hashicorp/consul/api"
-<<<<<<< HEAD
+	"github.com/hashicorp/nomad/ci"
 	"github.com/hashicorp/nomad/client/serviceregistration"
-=======
-	"github.com/hashicorp/nomad/ci"
->>>>>>> 73afdea0
 	"github.com/hashicorp/nomad/helper/testlog"
 	"github.com/hashicorp/nomad/helper/uuid"
 	"github.com/hashicorp/nomad/nomad/structs"
@@ -1374,366 +1371,6 @@
 	require.Equal(t, expected, actual)
 }
 
-<<<<<<< HEAD
-=======
-// TestGetAddress asserts Nomad uses the correct ip and port for services and
-// checks depending on port labels, driver networks, and address mode.
-func TestGetAddress(t *testing.T) {
-	ci.Parallel(t)
-
-	const HostIP = "127.0.0.1"
-
-	cases := []struct {
-		Name string
-
-		// Parameters
-		Mode      string
-		PortLabel string
-		Host      map[string]int // will be converted to structs.Networks
-		Driver    *drivers.DriverNetwork
-		Ports     structs.AllocatedPorts
-		Status    *structs.AllocNetworkStatus
-
-		// Results
-		ExpectedIP   string
-		ExpectedPort int
-		ExpectedErr  string
-	}{
-		// Valid Configurations
-		{
-			Name:      "ExampleService",
-			Mode:      structs.AddressModeAuto,
-			PortLabel: "db",
-			Host:      map[string]int{"db": 12435},
-			Driver: &drivers.DriverNetwork{
-				PortMap: map[string]int{"db": 6379},
-				IP:      "10.1.2.3",
-			},
-			ExpectedIP:   HostIP,
-			ExpectedPort: 12435,
-		},
-		{
-			Name:      "Host",
-			Mode:      structs.AddressModeHost,
-			PortLabel: "db",
-			Host:      map[string]int{"db": 12345},
-			Driver: &drivers.DriverNetwork{
-				PortMap: map[string]int{"db": 6379},
-				IP:      "10.1.2.3",
-			},
-			ExpectedIP:   HostIP,
-			ExpectedPort: 12345,
-		},
-		{
-			Name:      "Driver",
-			Mode:      structs.AddressModeDriver,
-			PortLabel: "db",
-			Host:      map[string]int{"db": 12345},
-			Driver: &drivers.DriverNetwork{
-				PortMap: map[string]int{"db": 6379},
-				IP:      "10.1.2.3",
-			},
-			ExpectedIP:   "10.1.2.3",
-			ExpectedPort: 6379,
-		},
-		{
-			Name:      "AutoDriver",
-			Mode:      structs.AddressModeAuto,
-			PortLabel: "db",
-			Host:      map[string]int{"db": 12345},
-			Driver: &drivers.DriverNetwork{
-				PortMap:       map[string]int{"db": 6379},
-				IP:            "10.1.2.3",
-				AutoAdvertise: true,
-			},
-			ExpectedIP:   "10.1.2.3",
-			ExpectedPort: 6379,
-		},
-		{
-			Name:      "DriverCustomPort",
-			Mode:      structs.AddressModeDriver,
-			PortLabel: "7890",
-			Host:      map[string]int{"db": 12345},
-			Driver: &drivers.DriverNetwork{
-				PortMap: map[string]int{"db": 6379},
-				IP:      "10.1.2.3",
-			},
-			ExpectedIP:   "10.1.2.3",
-			ExpectedPort: 7890,
-		},
-
-		// Invalid Configurations
-		{
-			Name:        "DriverWithoutNetwork",
-			Mode:        structs.AddressModeDriver,
-			PortLabel:   "db",
-			Host:        map[string]int{"db": 12345},
-			Driver:      nil,
-			ExpectedErr: "no driver network exists",
-		},
-		{
-			Name:      "DriverBadPort",
-			Mode:      structs.AddressModeDriver,
-			PortLabel: "bad-port-label",
-			Host:      map[string]int{"db": 12345},
-			Driver: &drivers.DriverNetwork{
-				PortMap: map[string]int{"db": 6379},
-				IP:      "10.1.2.3",
-			},
-			ExpectedErr: "invalid port",
-		},
-		{
-			Name:      "DriverZeroPort",
-			Mode:      structs.AddressModeDriver,
-			PortLabel: "0",
-			Driver: &drivers.DriverNetwork{
-				IP: "10.1.2.3",
-			},
-			ExpectedErr: "invalid port",
-		},
-		{
-			Name:        "HostBadPort",
-			Mode:        structs.AddressModeHost,
-			PortLabel:   "bad-port-label",
-			ExpectedErr: "invalid port",
-		},
-		{
-			Name:        "InvalidMode",
-			Mode:        "invalid-mode",
-			PortLabel:   "80",
-			ExpectedErr: "invalid address mode",
-		},
-		{
-			Name:       "NoPort_AutoMode",
-			Mode:       structs.AddressModeAuto,
-			ExpectedIP: HostIP,
-		},
-		{
-			Name:       "NoPort_HostMode",
-			Mode:       structs.AddressModeHost,
-			ExpectedIP: HostIP,
-		},
-		{
-			Name: "NoPort_DriverMode",
-			Mode: structs.AddressModeDriver,
-			Driver: &drivers.DriverNetwork{
-				IP: "10.1.2.3",
-			},
-			ExpectedIP: "10.1.2.3",
-		},
-
-		// Scenarios using port 0.12 networking fields (NetworkStatus, AllocatedPortMapping)
-		{
-			Name:      "ExampleServer_withAllocatedPorts",
-			Mode:      structs.AddressModeAuto,
-			PortLabel: "db",
-			Ports: []structs.AllocatedPortMapping{
-				{
-					Label:  "db",
-					Value:  12435,
-					To:     6379,
-					HostIP: HostIP,
-				},
-			},
-			Status: &structs.AllocNetworkStatus{
-				InterfaceName: "eth0",
-				Address:       "172.26.0.1",
-			},
-			ExpectedIP:   HostIP,
-			ExpectedPort: 12435,
-		},
-		{
-			Name:      "Host_withAllocatedPorts",
-			Mode:      structs.AddressModeHost,
-			PortLabel: "db",
-			Ports: []structs.AllocatedPortMapping{
-				{
-					Label:  "db",
-					Value:  12345,
-					To:     6379,
-					HostIP: HostIP,
-				},
-			},
-			Status: &structs.AllocNetworkStatus{
-				InterfaceName: "eth0",
-				Address:       "172.26.0.1",
-			},
-			ExpectedIP:   HostIP,
-			ExpectedPort: 12345,
-		},
-		{
-			Name:      "Driver_withAllocatedPorts",
-			Mode:      structs.AddressModeDriver,
-			PortLabel: "db",
-			Ports: []structs.AllocatedPortMapping{
-				{
-					Label:  "db",
-					Value:  12345,
-					To:     6379,
-					HostIP: HostIP,
-				},
-			},
-			Driver: &drivers.DriverNetwork{
-				IP: "10.1.2.3",
-			},
-			Status: &structs.AllocNetworkStatus{
-				InterfaceName: "eth0",
-				Address:       "172.26.0.1",
-			},
-			ExpectedIP:   "10.1.2.3",
-			ExpectedPort: 6379,
-		},
-		{
-			Name:      "AutoDriver_withAllocatedPorts",
-			Mode:      structs.AddressModeAuto,
-			PortLabel: "db",
-			Ports: []structs.AllocatedPortMapping{
-				{
-					Label:  "db",
-					Value:  12345,
-					To:     6379,
-					HostIP: HostIP,
-				},
-			},
-			Driver: &drivers.DriverNetwork{
-				IP:            "10.1.2.3",
-				AutoAdvertise: true,
-			},
-			Status: &structs.AllocNetworkStatus{
-				InterfaceName: "eth0",
-				Address:       "172.26.0.1",
-			},
-			ExpectedIP:   "10.1.2.3",
-			ExpectedPort: 6379,
-		},
-		{
-			Name:      "DriverCustomPort_withAllocatedPorts",
-			Mode:      structs.AddressModeDriver,
-			PortLabel: "7890",
-			Ports: []structs.AllocatedPortMapping{
-				{
-					Label:  "db",
-					Value:  12345,
-					To:     6379,
-					HostIP: HostIP,
-				},
-			},
-			Driver: &drivers.DriverNetwork{
-				IP: "10.1.2.3",
-			},
-			Status: &structs.AllocNetworkStatus{
-				InterfaceName: "eth0",
-				Address:       "172.26.0.1",
-			},
-			ExpectedIP:   "10.1.2.3",
-			ExpectedPort: 7890,
-		},
-		{
-			Name:      "Host_MultiHostInterface",
-			Mode:      structs.AddressModeAuto,
-			PortLabel: "db",
-			Ports: []structs.AllocatedPortMapping{
-				{
-					Label:  "db",
-					Value:  12345,
-					To:     6379,
-					HostIP: "127.0.0.100",
-				},
-			},
-			Status: &structs.AllocNetworkStatus{
-				InterfaceName: "eth0",
-				Address:       "172.26.0.1",
-			},
-			ExpectedIP:   "127.0.0.100",
-			ExpectedPort: 12345,
-		},
-		{
-			Name:      "Alloc",
-			Mode:      structs.AddressModeAlloc,
-			PortLabel: "db",
-			Ports: []structs.AllocatedPortMapping{
-				{
-					Label:  "db",
-					Value:  12345,
-					To:     6379,
-					HostIP: HostIP,
-				},
-			},
-			Status: &structs.AllocNetworkStatus{
-				InterfaceName: "eth0",
-				Address:       "172.26.0.1",
-			},
-			ExpectedIP:   "172.26.0.1",
-			ExpectedPort: 6379,
-		},
-		{
-			Name:      "Alloc no to value",
-			Mode:      structs.AddressModeAlloc,
-			PortLabel: "db",
-			Ports: []structs.AllocatedPortMapping{
-				{
-					Label:  "db",
-					Value:  12345,
-					HostIP: HostIP,
-				},
-			},
-			Status: &structs.AllocNetworkStatus{
-				InterfaceName: "eth0",
-				Address:       "172.26.0.1",
-			},
-			ExpectedIP:   "172.26.0.1",
-			ExpectedPort: 12345,
-		},
-		{
-			Name:      "AllocCustomPort",
-			Mode:      structs.AddressModeAlloc,
-			PortLabel: "6379",
-			Status: &structs.AllocNetworkStatus{
-				InterfaceName: "eth0",
-				Address:       "172.26.0.1",
-			},
-			ExpectedIP:   "172.26.0.1",
-			ExpectedPort: 6379,
-		},
-	}
-
-	for _, tc := range cases {
-		t.Run(tc.Name, func(t *testing.T) {
-			// convert host port map into a structs.Networks
-			networks := []*structs.NetworkResource{
-				{
-					IP:            HostIP,
-					ReservedPorts: make([]structs.Port, len(tc.Host)),
-				},
-			}
-
-			i := 0
-			for label, port := range tc.Host {
-				networks[0].ReservedPorts[i].Label = label
-				networks[0].ReservedPorts[i].Value = port
-				i++
-			}
-
-			// Run getAddress
-			ip, port, err := getAddress(tc.Mode, tc.PortLabel, networks, tc.Driver, tc.Ports, tc.Status)
-
-			// Assert the results
-			assert.Equal(t, tc.ExpectedIP, ip, "IP mismatch")
-			assert.Equal(t, tc.ExpectedPort, port, "Port mismatch")
-			if tc.ExpectedErr == "" {
-				assert.Nil(t, err)
-			} else {
-				if err == nil {
-					t.Fatalf("expected error containing %q but err=nil", tc.ExpectedErr)
-				} else {
-					assert.Contains(t, err.Error(), tc.ExpectedErr)
-				}
-			}
-		})
-	}
-}
-
->>>>>>> 73afdea0
 func TestConsul_ServiceName_Duplicates(t *testing.T) {
 	ci.Parallel(t)
 
@@ -1910,7 +1547,7 @@
 // before deregistering them
 func TestConsul_ServiceDeregistration_InProbation(t *testing.T) {
 	ci.Parallel(t)
-	
+
 	ctx := setupFake(t)
 	require := require.New(t)
 
